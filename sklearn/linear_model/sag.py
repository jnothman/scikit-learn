--- conflicted
+++ resolved
@@ -218,11 +218,8 @@
     ... #doctest: +NORMALIZE_WHITESPACE
     LogisticRegression(C=1.0, class_weight=None, dual=False,
         fit_intercept=True, intercept_scaling=1, max_iter=100,
-<<<<<<< HEAD
-        multi_class='multinomial', n_jobs=1, penalty='l2', random_state=None,
-=======
+        multi_class='multinomial', n_jobs=None, penalty='l2', random_state=None,
         multi_class='ovr', n_jobs=None, penalty='l2', random_state=None,
->>>>>>> 21cad613
         solver='sag', tol=0.0001, verbose=0, warm_start=False)
 
     References
