--- conflicted
+++ resolved
@@ -520,7 +520,6 @@
     return mask
 
 
-<<<<<<< HEAD
 def message_with_time(source, message, time):
     """Create one line message for logging purposes
 
@@ -570,7 +569,8 @@
         start = _time.time()
         yield
         print(message_with_time(source, message, _time.time() - start))
-=======
+
+
 def get_chunk_n_rows(row_bytes, max_n_rows=None,
                      working_memory=None):
     """Calculates how many rows can be processed within working_memory
@@ -607,5 +607,4 @@
                       'Currently %.0fMiB, %.0fMiB required.' %
                       (working_memory, np.ceil(row_bytes * 2 ** -20)))
         chunk_n_rows = 1
-    return chunk_n_rows
->>>>>>> ef8d22af
+    return chunk_n_rows