--- conflicted
+++ resolved
@@ -134,7 +134,6 @@
         return np.ones(X.shape[0])
 
 
-<<<<<<< HEAD
 class BadTransformerWithoutMixin(BaseEstimator):
     def fit(self, X, y=None):
         X = check_array(X)
@@ -143,7 +142,8 @@
     def transform(self, X):
         X = check_array(X)
         return X
-=======
+
+
 class NotInvariantPredict(BaseEstimator):
     def fit(self, X, y):
         # Convert data
@@ -159,7 +159,6 @@
         if X.shape[0] > 1:
             return np.ones(X.shape[0])
         return np.zeros(X.shape[0])
->>>>>>> 4a2b96f8
 
 
 def test_check_estimator():
