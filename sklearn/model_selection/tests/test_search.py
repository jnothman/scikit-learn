"""Test the search module"""

from collections.abc import Iterable, Sized
from io import StringIO
from itertools import chain, product
from functools import partial
import pickle
import sys
from types import GeneratorType
import re

import numpy as np
import scipy.sparse as sp
import pytest

from sklearn.utils._testing import (
    assert_array_equal,
    assert_array_almost_equal,
    assert_allclose,
    assert_almost_equal,
    ignore_warnings,
    MinimalClassifier,
    MinimalRegressor,
    MinimalTransformer,
)
from sklearn.utils._mocking import CheckingClassifier, MockDataFrame

from scipy.stats import bernoulli, expon, uniform

from sklearn.base import BaseEstimator, ClassifierMixin
from sklearn.base import is_classifier
from sklearn.exceptions import NotFittedError
from sklearn.datasets import make_classification
from sklearn.datasets import make_blobs
from sklearn.datasets import make_multilabel_classification

from sklearn.model_selection import train_test_split
from sklearn.model_selection import KFold
from sklearn.model_selection import StratifiedKFold
from sklearn.model_selection import StratifiedShuffleSplit
from sklearn.model_selection import LeaveOneGroupOut
from sklearn.model_selection import LeavePGroupsOut
from sklearn.model_selection import GroupKFold
from sklearn.model_selection import GroupShuffleSplit
from sklearn.model_selection import GridSearchCV
from sklearn.model_selection import RandomizedSearchCV
from sklearn.model_selection import ParameterGrid
from sklearn.model_selection import ParameterSampler
from sklearn.model_selection._search import BaseSearchCV

from sklearn.model_selection._validation import FitFailedWarning

from sklearn.svm import LinearSVC, SVC
from sklearn.tree import DecisionTreeRegressor
from sklearn.tree import DecisionTreeClassifier
from sklearn.cluster import KMeans
from sklearn.neighbors import KernelDensity
from sklearn.neighbors import LocalOutlierFactor
from sklearn.neighbors import KNeighborsClassifier
from sklearn.metrics import f1_score
from sklearn.metrics import recall_score
from sklearn.metrics import accuracy_score
from sklearn.metrics import make_scorer
from sklearn.metrics import roc_auc_score
from sklearn.metrics import confusion_matrix
from sklearn.metrics import r2_score
from sklearn.metrics.pairwise import euclidean_distances
from sklearn.impute import SimpleImputer
from sklearn.pipeline import Pipeline
from sklearn.linear_model import Ridge, SGDClassifier, LinearRegression
from sklearn.ensemble import HistGradientBoostingClassifier

from sklearn.model_selection.tests.common import OneTimeSplitter


# Neither of the following two estimators inherit from BaseEstimator,
# to test hyperparameter search on user-defined classifiers.
class MockClassifier:
    """Dummy classifier to test the parameter search algorithms"""

    def __init__(self, foo_param=0):
        self.foo_param = foo_param

    def fit(self, X, Y):
        assert len(X) == len(Y)
        self.classes_ = np.unique(Y)
        return self

    def predict(self, T):
        return T.shape[0]

    def transform(self, X):
        return X + self.foo_param

    def inverse_transform(self, X):
        return X - self.foo_param

    predict_proba = predict
    predict_log_proba = predict
    decision_function = predict

    def score(self, X=None, Y=None):
        if self.foo_param > 1:
            score = 1.0
        else:
            score = 0.0
        return score

    def get_params(self, deep=False):
        return {"foo_param": self.foo_param}

    def set_params(self, **params):
        self.foo_param = params["foo_param"]
        return self


class LinearSVCNoScore(LinearSVC):
    """An LinearSVC classifier that has no score method."""

    @property
    def score(self):
        raise AttributeError


X = np.array([[-1, -1], [-2, -1], [1, 1], [2, 1]])
y = np.array([1, 1, 2, 2])


def assert_grid_iter_equals_getitem(grid):
    assert list(grid) == [grid[i] for i in range(len(grid))]


@pytest.mark.parametrize("klass", [ParameterGrid, partial(ParameterSampler, n_iter=10)])
@pytest.mark.parametrize(
    "input, error_type, error_message",
    [
        (0, TypeError, r"Parameter .* is not a dict or a list \(0\)"),
        ([{"foo": [0]}, 0], TypeError, r"Parameter .* is not a dict \(0\)"),
        (
            {"foo": 0},
            TypeError,
            "Parameter.* value is not iterable .*" r"\(key='foo', value=0\)",
        ),
    ],
)
def test_validate_parameter_input(klass, input, error_type, error_message):
    with pytest.raises(error_type, match=error_message):
        klass(input)


def test_parameter_grid():

    # Test basic properties of ParameterGrid.
    params1 = {"foo": [1, 2, 3]}
    grid1 = ParameterGrid(params1)
    assert isinstance(grid1, Iterable)
    assert isinstance(grid1, Sized)
    assert len(grid1) == 3
    assert_grid_iter_equals_getitem(grid1)

    params2 = {"foo": [4, 2], "bar": ["ham", "spam", "eggs"]}
    grid2 = ParameterGrid(params2)
    assert len(grid2) == 6

    # loop to assert we can iterate over the grid multiple times
    for i in range(2):
        # tuple + chain transforms {"a": 1, "b": 2} to ("a", 1, "b", 2)
        points = set(tuple(chain(*(sorted(p.items())))) for p in grid2)
        assert points == set(
            ("bar", x, "foo", y) for x, y in product(params2["bar"], params2["foo"])
        )
    assert_grid_iter_equals_getitem(grid2)

    # Special case: empty grid (useful to get default estimator settings)
    empty = ParameterGrid({})
    assert len(empty) == 1
    assert list(empty) == [{}]
    assert_grid_iter_equals_getitem(empty)
    with pytest.raises(IndexError):
        empty[1]

    has_empty = ParameterGrid([{"C": [1, 10]}, {}, {"C": [0.5]}])
    assert len(has_empty) == 4
    assert list(has_empty) == [{"C": 1}, {"C": 10}, {}, {"C": 0.5}]
    assert_grid_iter_equals_getitem(has_empty)


def test_parameter_grid_sort():
    param_grid = {"a": [1, 2], "b": [3, 4], "c": [5, 6]}
    assert list(ParameterGrid(param_grid)) == [
        {"a": 1, "b": 3, "c": 5},
        {"a": 1, "b": 3, "c": 6},
        {"a": 1, "b": 4, "c": 5},
        {"a": 1, "b": 4, "c": 6},
        {"a": 2, "b": 3, "c": 5},
        {"a": 2, "b": 3, "c": 6},
        {"a": 2, "b": 4, "c": 5},
        {"a": 2, "b": 4, "c": 6},
    ]
    assert list(ParameterGrid(param_grid, least_significant="a")) == [
        {"a": 1, "b": 3, "c": 5},
        {"a": 2, "b": 3, "c": 5},
        {"a": 1, "b": 3, "c": 6},
        {"a": 2, "b": 3, "c": 6},
        {"a": 1, "b": 4, "c": 5},
        {"a": 2, "b": 4, "c": 5},
        {"a": 1, "b": 4, "c": 6},
        {"a": 2, "b": 4, "c": 6},
    ]

    assert list(ParameterGrid(param_grid, least_significant="a")) == list(
        ParameterGrid(param_grid, least_significant=["a"])
    )
    assert list(ParameterGrid(param_grid, least_significant="a")) == list(
        ParameterGrid(param_grid, least_significant=["c", "a"])
    )

    assert list(ParameterGrid(param_grid, least_significant=["b", "a"])) == [
        {"a": 1, "b": 3, "c": 5},
        {"a": 2, "b": 3, "c": 5},
        {"a": 1, "b": 4, "c": 5},
        {"a": 2, "b": 4, "c": 5},
        {"a": 1, "b": 3, "c": 6},
        {"a": 2, "b": 3, "c": 6},
        {"a": 1, "b": 4, "c": 6},
        {"a": 2, "b": 4, "c": 6},
    ]


def test_grid_search():
    # Test that the best estimator contains the right value for foo_param
    clf = MockClassifier()
    grid_search = GridSearchCV(clf, {"foo_param": [1, 2, 3]}, cv=3, verbose=3)
    # make sure it selects the smallest parameter in case of ties
    old_stdout = sys.stdout
    sys.stdout = StringIO()
    grid_search.fit(X, y)
    sys.stdout = old_stdout
    assert grid_search.best_estimator_.foo_param == 2

    assert_array_equal(grid_search.cv_results_["param_foo_param"].data, [1, 2, 3])

    # Smoke test the score etc:
    grid_search.score(X, y)
    grid_search.predict_proba(X)
    grid_search.decision_function(X)
    grid_search.transform(X)

    # Test exception handling on scoring
    grid_search.scoring = "sklearn"
    with pytest.raises(ValueError):
        grid_search.fit(X, y)


def test_grid_search_pipeline_steps():
    # check that parameters that are estimators are cloned before fitting
    pipe = Pipeline([("regressor", LinearRegression())])
    param_grid = {"regressor": [LinearRegression(), Ridge()]}
    grid_search = GridSearchCV(pipe, param_grid, cv=2)
    grid_search.fit(X, y)
    regressor_results = grid_search.cv_results_["param_regressor"]
    assert isinstance(regressor_results[0], LinearRegression)
    assert isinstance(regressor_results[1], Ridge)
    assert not hasattr(regressor_results[0], "coef_")
    assert not hasattr(regressor_results[1], "coef_")
    assert regressor_results[0] is not grid_search.best_estimator_
    assert regressor_results[1] is not grid_search.best_estimator_
    # check that we didn't modify the parameter grid that was passed
    assert not hasattr(param_grid["regressor"][0], "coef_")
    assert not hasattr(param_grid["regressor"][1], "coef_")


@pytest.mark.parametrize("SearchCV", [GridSearchCV, RandomizedSearchCV])
def test_SearchCV_with_fit_params(SearchCV):
    X = np.arange(100).reshape(10, 10)
    y = np.array([0] * 5 + [1] * 5)
    clf = CheckingClassifier(expected_fit_params=["spam", "eggs"])
    searcher = SearchCV(clf, {"foo_param": [1, 2, 3]}, cv=2, error_score="raise")

    # The CheckingClassifier generates an assertion error if
    # a parameter is missing or has length != len(X).
    err_msg = r"Expected fit parameter\(s\) \['eggs'\] not seen."
    with pytest.raises(AssertionError, match=err_msg):
        searcher.fit(X, y, spam=np.ones(10))

    err_msg = "Fit parameter spam has length 1; expected"
    with pytest.raises(AssertionError, match=err_msg):
        searcher.fit(X, y, spam=np.ones(1), eggs=np.zeros(10))
    searcher.fit(X, y, spam=np.ones(10), eggs=np.zeros(10))


@ignore_warnings
def test_grid_search_no_score():
    # Test grid-search on classifier that has no score function.
    clf = LinearSVC(random_state=0)
    X, y = make_blobs(random_state=0, centers=2)
    Cs = [0.1, 1, 10]
    clf_no_score = LinearSVCNoScore(random_state=0)
    grid_search = GridSearchCV(clf, {"C": Cs}, scoring="accuracy")
    grid_search.fit(X, y)

    grid_search_no_score = GridSearchCV(clf_no_score, {"C": Cs}, scoring="accuracy")
    # smoketest grid search
    grid_search_no_score.fit(X, y)

    # check that best params are equal
    assert grid_search_no_score.best_params_ == grid_search.best_params_
    # check that we can call score and that it gives the correct result
    assert grid_search.score(X, y) == grid_search_no_score.score(X, y)

    # giving no scoring function raises an error
    grid_search_no_score = GridSearchCV(clf_no_score, {"C": Cs})
    with pytest.raises(TypeError, match="no scoring"):
        grid_search_no_score.fit([[1]])


def test_grid_search_score_method():
    X, y = make_classification(n_samples=100, n_classes=2, flip_y=0.2, random_state=0)
    clf = LinearSVC(random_state=0)
    grid = {"C": [0.1]}

    search_no_scoring = GridSearchCV(clf, grid, scoring=None).fit(X, y)
    search_accuracy = GridSearchCV(clf, grid, scoring="accuracy").fit(X, y)
    search_no_score_method_auc = GridSearchCV(
        LinearSVCNoScore(), grid, scoring="roc_auc"
    ).fit(X, y)
    search_auc = GridSearchCV(clf, grid, scoring="roc_auc").fit(X, y)

    # Check warning only occurs in situation where behavior changed:
    # estimator requires score method to compete with scoring parameter
    score_no_scoring = search_no_scoring.score(X, y)
    score_accuracy = search_accuracy.score(X, y)
    score_no_score_auc = search_no_score_method_auc.score(X, y)
    score_auc = search_auc.score(X, y)

    # ensure the test is sane
    assert score_auc < 1.0
    assert score_accuracy < 1.0
    assert score_auc != score_accuracy

    assert_almost_equal(score_accuracy, score_no_scoring)
    assert_almost_equal(score_auc, score_no_score_auc)


def test_grid_search_groups():
    # Check if ValueError (when groups is None) propagates to GridSearchCV
    # And also check if groups is correctly passed to the cv object
    rng = np.random.RandomState(0)

    X, y = make_classification(n_samples=15, n_classes=2, random_state=0)
    groups = rng.randint(0, 3, 15)

    clf = LinearSVC(random_state=0)
    grid = {"C": [1]}

    group_cvs = [
        LeaveOneGroupOut(),
        LeavePGroupsOut(2),
        GroupKFold(n_splits=3),
        GroupShuffleSplit(),
    ]
    error_msg = "The 'groups' parameter should not be None."
    for cv in group_cvs:
        gs = GridSearchCV(clf, grid, cv=cv)
        with pytest.raises(ValueError, match=error_msg):
            gs.fit(X, y)
        gs.fit(X, y, groups=groups)

    non_group_cvs = [StratifiedKFold(), StratifiedShuffleSplit()]
    for cv in non_group_cvs:
        gs = GridSearchCV(clf, grid, cv=cv)
        # Should not raise an error
        gs.fit(X, y)


def test_classes__property():
    # Test that classes_ property matches best_estimator_.classes_
    X = np.arange(100).reshape(10, 10)
    y = np.array([0] * 5 + [1] * 5)
    Cs = [0.1, 1, 10]

    grid_search = GridSearchCV(LinearSVC(random_state=0), {"C": Cs})
    grid_search.fit(X, y)
    assert_array_equal(grid_search.best_estimator_.classes_, grid_search.classes_)

    # Test that regressors do not have a classes_ attribute
    grid_search = GridSearchCV(Ridge(), {"alpha": [1.0, 2.0]})
    grid_search.fit(X, y)
    assert not hasattr(grid_search, "classes_")

    # Test that the grid searcher has no classes_ attribute before it's fit
    grid_search = GridSearchCV(LinearSVC(random_state=0), {"C": Cs})
    assert not hasattr(grid_search, "classes_")

    # Test that the grid searcher has no classes_ attribute without a refit
    grid_search = GridSearchCV(LinearSVC(random_state=0), {"C": Cs}, refit=False)
    grid_search.fit(X, y)
    assert not hasattr(grid_search, "classes_")


def test_trivial_cv_results_attr():
    # Test search over a "grid" with only one point.
    clf = MockClassifier()
    grid_search = GridSearchCV(clf, {"foo_param": [1]}, cv=3)
    grid_search.fit(X, y)
    assert hasattr(grid_search, "cv_results_")

    random_search = RandomizedSearchCV(clf, {"foo_param": [0]}, n_iter=1, cv=3)
    random_search.fit(X, y)
    assert hasattr(grid_search, "cv_results_")


def test_no_refit():
    # Test that GSCV can be used for model selection alone without refitting
    clf = MockClassifier()
    for scoring in [None, ["accuracy", "precision"]]:
        grid_search = GridSearchCV(clf, {"foo_param": [1, 2, 3]}, refit=False, cv=3)
        grid_search.fit(X, y)
        assert (
            not hasattr(grid_search, "best_estimator_")
            and hasattr(grid_search, "best_index_")
            and hasattr(grid_search, "best_params_")
        )

        # Make sure the functions predict/transform etc raise meaningful
        # error messages
        for fn_name in (
            "predict",
            "predict_proba",
            "predict_log_proba",
            "transform",
            "inverse_transform",
        ):
            error_msg = (
                f"refit=False. {fn_name} is available only after "
<<<<<<< HEAD
                f"refitting on the best parameters"
=======
                "refitting on the best parameters"
>>>>>>> c79bed33
            )
            with pytest.raises(NotFittedError, match=error_msg):
                getattr(grid_search, fn_name)(X)

    # Test that an invalid refit param raises appropriate error messages
    error_msg = (
<<<<<<< HEAD
        "For multi-metric scoring, the parameter refit must be set to" " a scorer key"
=======
        "For multi-metric scoring, the parameter refit must be set to a scorer key"
>>>>>>> c79bed33
    )
    for refit in ["", 5, True, "recall", "accuracy"]:
        with pytest.raises(ValueError, match=error_msg):
            GridSearchCV(
                clf, {}, refit=refit, scoring={"acc": "accuracy", "prec": "precision"}
            ).fit(X, y)


def test_grid_search_error():
    # Test that grid search will capture errors on data with different length
    X_, y_ = make_classification(n_samples=200, n_features=100, random_state=0)

    clf = LinearSVC()
    cv = GridSearchCV(clf, {"C": [0.1, 1.0]})
    with pytest.raises(ValueError):
        cv.fit(X_[:180], y_)


def test_grid_search_one_grid_point():
    X_, y_ = make_classification(n_samples=200, n_features=100, random_state=0)
    param_dict = {"C": [1.0], "kernel": ["rbf"], "gamma": [0.1]}

    clf = SVC(gamma="auto")
    cv = GridSearchCV(clf, param_dict)
    cv.fit(X_, y_)

    clf = SVC(C=1.0, kernel="rbf", gamma=0.1)
    clf.fit(X_, y_)

    assert_array_equal(clf.dual_coef_, cv.best_estimator_.dual_coef_)


def test_grid_search_when_param_grid_includes_range():
    # Test that the best estimator contains the right value for foo_param
    clf = MockClassifier()
    grid_search = None
    grid_search = GridSearchCV(clf, {"foo_param": range(1, 4)}, cv=3)
    grid_search.fit(X, y)
    assert grid_search.best_estimator_.foo_param == 2


def test_grid_search_bad_param_grid():
    param_dict = {"C": 1}
    clf = SVC(gamma="auto")
    error_msg = re.escape(
        "Parameter grid for parameter (C) needs to"
        " be a list or numpy array, but got (<class 'int'>)."
        " Single values need to be wrapped in a list"
        " with one element."
    )
    with pytest.raises(ValueError, match=error_msg):
        GridSearchCV(clf, param_dict)

    param_dict = {"C": []}
    clf = SVC()
    error_msg = re.escape(
        "Parameter values for parameter (C) need to be a non-empty sequence."
    )
    with pytest.raises(ValueError, match=error_msg):
        GridSearchCV(clf, param_dict)

    param_dict = {"C": "1,2,3"}
    clf = SVC(gamma="auto")
    error_msg = re.escape(
        "Parameter grid for parameter (C) needs to"
        " be a list or numpy array, but got (<class 'str'>)."
        " Single values need to be wrapped in a list"
        " with one element."
    )
    with pytest.raises(ValueError, match=error_msg):
        GridSearchCV(clf, param_dict)

    param_dict = {"C": np.ones((3, 2))}
    clf = SVC()
    with pytest.raises(ValueError):
        GridSearchCV(clf, param_dict)


def test_grid_search_sparse():
    # Test that grid search works with both dense and sparse matrices
    X_, y_ = make_classification(n_samples=200, n_features=100, random_state=0)

    clf = LinearSVC()
    cv = GridSearchCV(clf, {"C": [0.1, 1.0]})
    cv.fit(X_[:180], y_[:180])
    y_pred = cv.predict(X_[180:])
    C = cv.best_estimator_.C

    X_ = sp.csr_matrix(X_)
    clf = LinearSVC()
    cv = GridSearchCV(clf, {"C": [0.1, 1.0]})
    cv.fit(X_[:180].tocoo(), y_[:180])
    y_pred2 = cv.predict(X_[180:])
    C2 = cv.best_estimator_.C

    assert np.mean(y_pred == y_pred2) >= 0.9
    assert C == C2


def test_grid_search_sparse_scoring():
    X_, y_ = make_classification(n_samples=200, n_features=100, random_state=0)

    clf = LinearSVC()
    cv = GridSearchCV(clf, {"C": [0.1, 1.0]}, scoring="f1")
    cv.fit(X_[:180], y_[:180])
    y_pred = cv.predict(X_[180:])
    C = cv.best_estimator_.C

    X_ = sp.csr_matrix(X_)
    clf = LinearSVC()
    cv = GridSearchCV(clf, {"C": [0.1, 1.0]}, scoring="f1")
    cv.fit(X_[:180], y_[:180])
    y_pred2 = cv.predict(X_[180:])
    C2 = cv.best_estimator_.C

    assert_array_equal(y_pred, y_pred2)
    assert C == C2
    # Smoke test the score
    # np.testing.assert_allclose(f1_score(cv.predict(X_[:180]), y[:180]),
    #                            cv.score(X_[:180], y[:180]))

    # test loss where greater is worse
    def f1_loss(y_true_, y_pred_):
        return -f1_score(y_true_, y_pred_)

    F1Loss = make_scorer(f1_loss, greater_is_better=False)
    cv = GridSearchCV(clf, {"C": [0.1, 1.0]}, scoring=F1Loss)
    cv.fit(X_[:180], y_[:180])
    y_pred3 = cv.predict(X_[180:])
    C3 = cv.best_estimator_.C

    assert C == C3
    assert_array_equal(y_pred, y_pred3)


def test_grid_search_precomputed_kernel():
    # Test that grid search works when the input features are given in the
    # form of a precomputed kernel matrix
    X_, y_ = make_classification(n_samples=200, n_features=100, random_state=0)

    # compute the training kernel matrix corresponding to the linear kernel
    K_train = np.dot(X_[:180], X_[:180].T)
    y_train = y_[:180]

    clf = SVC(kernel="precomputed")
    cv = GridSearchCV(clf, {"C": [0.1, 1.0]})
    cv.fit(K_train, y_train)

    assert cv.best_score_ >= 0

    # compute the test kernel matrix
    K_test = np.dot(X_[180:], X_[:180].T)
    y_test = y_[180:]

    y_pred = cv.predict(K_test)

    assert np.mean(y_pred == y_test) >= 0

    # test error is raised when the precomputed kernel is not array-like
    # or sparse
    with pytest.raises(ValueError):
        cv.fit(K_train.tolist(), y_train)


def test_grid_search_precomputed_kernel_error_nonsquare():
    # Test that grid search returns an error with a non-square precomputed
    # training kernel matrix
    K_train = np.zeros((10, 20))
    y_train = np.ones((10,))
    clf = SVC(kernel="precomputed")
    cv = GridSearchCV(clf, {"C": [0.1, 1.0]})
    with pytest.raises(ValueError):
        cv.fit(K_train, y_train)


class BrokenClassifier(BaseEstimator):
    """Broken classifier that cannot be fit twice"""

    def __init__(self, parameter=None):
        self.parameter = parameter

    def fit(self, X, y):
        assert not hasattr(self, "has_been_fit_")
        self.has_been_fit_ = True

    def predict(self, X):
        return np.zeros(X.shape[0])


@ignore_warnings
def test_refit():
    # Regression test for bug in refitting
    # Simulates re-fitting a broken estimator; this used to break with
    # sparse SVMs.
    X = np.arange(100).reshape(10, 10)
    y = np.array([0] * 5 + [1] * 5)

    clf = GridSearchCV(
        BrokenClassifier(), [{"parameter": [0, 1]}], scoring="precision", refit=True
    )
    clf.fit(X, y)


def test_refit_callable():
    """
    Test refit=callable, which adds flexibility in identifying the
    "best" estimator.
    """

    def refit_callable(cv_results):
        """
        A dummy function tests `refit=callable` interface.
        Return the index of a model that has the least
        `mean_test_score`.
        """
        # Fit a dummy clf with `refit=True` to get a list of keys in
        # clf.cv_results_.
        X, y = make_classification(n_samples=100, n_features=4, random_state=42)
        clf = GridSearchCV(
            LinearSVC(random_state=42),
            {"C": [0.01, 0.1, 1]},
            scoring="precision",
            refit=True,
        )
        clf.fit(X, y)
        # Ensure that `best_index_ != 0` for this dummy clf
        assert clf.best_index_ != 0

        # Assert every key matches those in `cv_results`
        for key in clf.cv_results_.keys():
            assert key in cv_results

        return cv_results["mean_test_score"].argmin()

    X, y = make_classification(n_samples=100, n_features=4, random_state=42)
    clf = GridSearchCV(
        LinearSVC(random_state=42),
        {"C": [0.01, 0.1, 1]},
        scoring="precision",
        refit=refit_callable,
    )
    clf.fit(X, y)

    assert clf.best_index_ == 0
    # Ensure `best_score_` is disabled when using `refit=callable`
    assert not hasattr(clf, "best_score_")


def test_refit_callable_invalid_type():
    """
    Test implementation catches the errors when 'best_index_' returns an
    invalid result.
    """

    def refit_callable_invalid_type(cv_results):
        """
        A dummy function tests when returned 'best_index_' is not integer.
        """
        return None

    X, y = make_classification(n_samples=100, n_features=4, random_state=42)

    clf = GridSearchCV(
        LinearSVC(random_state=42),
        {"C": [0.1, 1]},
        scoring="precision",
        refit=refit_callable_invalid_type,
    )
    with pytest.raises(TypeError, match="best_index_ returned is not an integer"):
        clf.fit(X, y)


@pytest.mark.parametrize("out_bound_value", [-1, 2])
@pytest.mark.parametrize("search_cv", [RandomizedSearchCV, GridSearchCV])
def test_refit_callable_out_bound(out_bound_value, search_cv):
    """
    Test implementation catches the errors when 'best_index_' returns an
    out of bound result.
    """

    def refit_callable_out_bound(cv_results):
        """
        A dummy function tests when returned 'best_index_' is out of bounds.
        """
        return out_bound_value

    X, y = make_classification(n_samples=100, n_features=4, random_state=42)

    clf = search_cv(
        LinearSVC(random_state=42),
        {"C": [0.1, 1]},
        scoring="precision",
        refit=refit_callable_out_bound,
    )
    with pytest.raises(IndexError, match="best_index_ index out of range"):
        clf.fit(X, y)


def test_refit_callable_multi_metric():
    """
    Test refit=callable in multiple metric evaluation setting
    """

    def refit_callable(cv_results):
        """
        A dummy function tests `refit=callable` interface.
        Return the index of a model that has the least
        `mean_test_prec`.
        """
        assert "mean_test_prec" in cv_results
        return cv_results["mean_test_prec"].argmin()

    X, y = make_classification(n_samples=100, n_features=4, random_state=42)
    scoring = {"Accuracy": make_scorer(accuracy_score), "prec": "precision"}
    clf = GridSearchCV(
        LinearSVC(random_state=42),
        {"C": [0.01, 0.1, 1]},
        scoring=scoring,
        refit=refit_callable,
    )
    clf.fit(X, y)

    assert clf.best_index_ == 0
    # Ensure `best_score_` is disabled when using `refit=callable`
    assert not hasattr(clf, "best_score_")


def test_gridsearch_nd():
    # Pass X as list in GridSearchCV
    X_4d = np.arange(10 * 5 * 3 * 2).reshape(10, 5, 3, 2)
    y_3d = np.arange(10 * 7 * 11).reshape(10, 7, 11)

    def check_X(x):
        return x.shape[1:] == (5, 3, 2)

    def check_y(x):
        return x.shape[1:] == (7, 11)

    clf = CheckingClassifier(
        check_X=check_X,
        check_y=check_y,
        methods_to_check=["fit"],
    )
    grid_search = GridSearchCV(clf, {"foo_param": [1, 2, 3]})
    grid_search.fit(X_4d, y_3d).score(X, y)
    assert hasattr(grid_search, "cv_results_")


def test_X_as_list():
    # Pass X as list in GridSearchCV
    X = np.arange(100).reshape(10, 10)
    y = np.array([0] * 5 + [1] * 5)

    clf = CheckingClassifier(
        check_X=lambda x: isinstance(x, list),
        methods_to_check=["fit"],
    )
    cv = KFold(n_splits=3)
    grid_search = GridSearchCV(clf, {"foo_param": [1, 2, 3]}, cv=cv)
    grid_search.fit(X.tolist(), y).score(X, y)
    assert hasattr(grid_search, "cv_results_")


def test_y_as_list():
    # Pass y as list in GridSearchCV
    X = np.arange(100).reshape(10, 10)
    y = np.array([0] * 5 + [1] * 5)

    clf = CheckingClassifier(
        check_y=lambda x: isinstance(x, list),
        methods_to_check=["fit"],
    )
    cv = KFold(n_splits=3)
    grid_search = GridSearchCV(clf, {"foo_param": [1, 2, 3]}, cv=cv)
    grid_search.fit(X, y.tolist()).score(X, y)
    assert hasattr(grid_search, "cv_results_")


@ignore_warnings
def test_pandas_input():
    # check cross_val_score doesn't destroy pandas dataframe
    types = [(MockDataFrame, MockDataFrame)]
    try:
        from pandas import Series, DataFrame

        types.append((DataFrame, Series))
    except ImportError:
        pass

    X = np.arange(100).reshape(10, 10)
    y = np.array([0] * 5 + [1] * 5)

    for InputFeatureType, TargetType in types:
        # X dataframe, y series
        X_df, y_ser = InputFeatureType(X), TargetType(y)

        def check_df(x):
            return isinstance(x, InputFeatureType)

        def check_series(x):
            return isinstance(x, TargetType)

        clf = CheckingClassifier(check_X=check_df, check_y=check_series)

        grid_search = GridSearchCV(clf, {"foo_param": [1, 2, 3]})
        grid_search.fit(X_df, y_ser).score(X_df, y_ser)
        grid_search.predict(X_df)
        assert hasattr(grid_search, "cv_results_")


def test_unsupervised_grid_search():
    # test grid-search with unsupervised estimator
    X, y = make_blobs(n_samples=50, random_state=0)
    km = KMeans(random_state=0, init="random", n_init=1)

    # Multi-metric evaluation unsupervised
    scoring = ["adjusted_rand_score", "fowlkes_mallows_score"]
    for refit in ["adjusted_rand_score", "fowlkes_mallows_score"]:
        grid_search = GridSearchCV(
            km, param_grid=dict(n_clusters=[2, 3, 4]), scoring=scoring, refit=refit
        )
        grid_search.fit(X, y)
        # Both ARI and FMS can find the right number :)
        assert grid_search.best_params_["n_clusters"] == 3

    # Single metric evaluation unsupervised
    grid_search = GridSearchCV(
        km, param_grid=dict(n_clusters=[2, 3, 4]), scoring="fowlkes_mallows_score"
    )
    grid_search.fit(X, y)
    assert grid_search.best_params_["n_clusters"] == 3

    # Now without a score, and without y
    grid_search = GridSearchCV(km, param_grid=dict(n_clusters=[2, 3, 4]))
    grid_search.fit(X)
    assert grid_search.best_params_["n_clusters"] == 4


def test_gridsearch_no_predict():
    # test grid-search with an estimator without predict.
    # slight duplication of a test from KDE
    def custom_scoring(estimator, X):
        return 42 if estimator.bandwidth == 0.1 else 0

    X, _ = make_blobs(cluster_std=0.1, random_state=1, centers=[[0, 1], [1, 0], [0, 0]])
    search = GridSearchCV(
        KernelDensity(),
        param_grid=dict(bandwidth=[0.01, 0.1, 1]),
        scoring=custom_scoring,
    )
    search.fit(X)
    assert search.best_params_["bandwidth"] == 0.1
    assert search.best_score_ == 42


def test_param_sampler():
    # test basic properties of param sampler
    param_distributions = {"kernel": ["rbf", "linear"], "C": uniform(0, 1)}
    sampler = ParameterSampler(
        param_distributions=param_distributions, n_iter=10, random_state=0
    )
    samples = [x for x in sampler]
    assert len(samples) == 10
    for sample in samples:
        assert sample["kernel"] in ["rbf", "linear"]
        assert 0 <= sample["C"] <= 1

    # test that repeated calls yield identical parameters
    param_distributions = {"C": [0, 1, 2, 3, 4, 5, 6, 7, 8, 9, 10]}
    sampler = ParameterSampler(
        param_distributions=param_distributions, n_iter=3, random_state=0
    )
    assert [x for x in sampler] == [x for x in sampler]

    param_distributions = {"C": uniform(0, 1)}
    sampler = ParameterSampler(
        param_distributions=param_distributions, n_iter=10, random_state=0
    )
    assert [x for x in sampler] == [x for x in sampler]


def check_cv_results_array_types(search, param_keys, score_keys):
    # Check if the search `cv_results`'s array are of correct types
    cv_results = search.cv_results_
    assert all(isinstance(cv_results[param], np.ma.MaskedArray) for param in param_keys)
    assert all(cv_results[key].dtype == object for key in param_keys)
    assert not any(isinstance(cv_results[key], np.ma.MaskedArray) for key in score_keys)
    assert all(
        cv_results[key].dtype == np.float64
        for key in score_keys
        if not key.startswith("rank")
    )

    scorer_keys = search.scorer_.keys() if search.multimetric_ else ["score"]

    for key in scorer_keys:
        assert cv_results["rank_test_%s" % key].dtype == np.int32


def check_cv_results_keys(cv_results, param_keys, score_keys, n_cand):
    # Test the search.cv_results_ contains all the required results
    assert_array_equal(
        sorted(cv_results.keys()), sorted(param_keys + score_keys + ("params",))
    )
    assert all(cv_results[key].shape == (n_cand,) for key in param_keys + score_keys)


def test_grid_search_cv_results():
    X, y = make_classification(n_samples=50, n_features=4, random_state=42)

    n_splits = 3
    n_grid_points = 6
    params = [
        dict(
            kernel=[
                "rbf",
            ],
            C=[1, 10],
            gamma=[0.1, 1],
        ),
        dict(
            kernel=[
                "poly",
            ],
            degree=[1, 2],
        ),
    ]

    param_keys = ("param_C", "param_degree", "param_gamma", "param_kernel")
    score_keys = (
        "mean_test_score",
        "mean_train_score",
        "rank_test_score",
        "split0_test_score",
        "split1_test_score",
        "split2_test_score",
        "split0_train_score",
        "split1_train_score",
        "split2_train_score",
        "std_test_score",
        "std_train_score",
        "mean_fit_time",
        "std_fit_time",
        "mean_score_time",
        "std_score_time",
    )
    n_candidates = n_grid_points

    search = GridSearchCV(
        SVC(), cv=n_splits, param_grid=params, return_train_score=True
    )
    search.fit(X, y)
    cv_results = search.cv_results_
    # Check if score and timing are reasonable
    assert all(cv_results["rank_test_score"] >= 1)
    assert (all(cv_results[k] >= 0) for k in score_keys if k != "rank_test_score")
    assert (
        all(cv_results[k] <= 1)
        for k in score_keys
        if "time" not in k and k != "rank_test_score"
    )
    # Check cv_results structure
    check_cv_results_array_types(search, param_keys, score_keys)
    check_cv_results_keys(cv_results, param_keys, score_keys, n_candidates)
    # Check masking
    cv_results = search.cv_results_
    n_candidates = len(search.cv_results_["params"])
    assert all(
        (
            cv_results["param_C"].mask[i]
            and cv_results["param_gamma"].mask[i]
            and not cv_results["param_degree"].mask[i]
        )
        for i in range(n_candidates)
        if cv_results["param_kernel"][i] == "linear"
    )
    assert all(
        (
            not cv_results["param_C"].mask[i]
            and not cv_results["param_gamma"].mask[i]
            and cv_results["param_degree"].mask[i]
        )
        for i in range(n_candidates)
        if cv_results["param_kernel"][i] == "rbf"
    )


def test_random_search_cv_results():
    X, y = make_classification(n_samples=50, n_features=4, random_state=42)

    n_splits = 3
    n_search_iter = 30

    params = [
        {"kernel": ["rbf"], "C": expon(scale=10), "gamma": expon(scale=0.1)},
        {"kernel": ["poly"], "degree": [2, 3]},
    ]
    param_keys = ("param_C", "param_degree", "param_gamma", "param_kernel")
    score_keys = (
        "mean_test_score",
        "mean_train_score",
        "rank_test_score",
        "split0_test_score",
        "split1_test_score",
        "split2_test_score",
        "split0_train_score",
        "split1_train_score",
        "split2_train_score",
        "std_test_score",
        "std_train_score",
        "mean_fit_time",
        "std_fit_time",
        "mean_score_time",
        "std_score_time",
    )
    n_cand = n_search_iter

    search = RandomizedSearchCV(
        SVC(),
        n_iter=n_search_iter,
        cv=n_splits,
        param_distributions=params,
        return_train_score=True,
    )
    search.fit(X, y)
    cv_results = search.cv_results_
    # Check results structure
    check_cv_results_array_types(search, param_keys, score_keys)
    check_cv_results_keys(cv_results, param_keys, score_keys, n_cand)
    n_candidates = len(search.cv_results_["params"])
    assert all(
        (
            cv_results["param_C"].mask[i]
            and cv_results["param_gamma"].mask[i]
            and not cv_results["param_degree"].mask[i]
        )
        for i in range(n_candidates)
        if cv_results["param_kernel"][i] == "linear"
    )
    assert all(
        (
            not cv_results["param_C"].mask[i]
            and not cv_results["param_gamma"].mask[i]
            and cv_results["param_degree"].mask[i]
        )
        for i in range(n_candidates)
        if cv_results["param_kernel"][i] == "rbf"
    )


@pytest.mark.parametrize(
    "SearchCV, specialized_params",
    [
        (GridSearchCV, {"param_grid": {"C": [1, 10]}}),
        (RandomizedSearchCV, {"param_distributions": {"C": [1, 10]}, "n_iter": 2}),
    ],
)
def test_search_default_iid(SearchCV, specialized_params):
    # Test the IID parameter  TODO: Clearly this test does something else???
    # noise-free simple 2d-data
    X, y = make_blobs(
        centers=[[0, 0], [1, 0], [0, 1], [1, 1]],
        random_state=0,
        cluster_std=0.1,
        shuffle=False,
        n_samples=80,
    )
    # split dataset into two folds that are not iid
    # first one contains data of all 4 blobs, second only from two.
    mask = np.ones(X.shape[0], dtype=bool)
    mask[np.where(y == 1)[0][::2]] = 0
    mask[np.where(y == 2)[0][::2]] = 0
    # this leads to perfect classification on one fold and a score of 1/3 on
    # the other
    # create "cv" for splits
    cv = [[mask, ~mask], [~mask, mask]]

    common_params = {"estimator": SVC(), "cv": cv, "return_train_score": True}
    search = SearchCV(**common_params, **specialized_params)
    search.fit(X, y)

    test_cv_scores = np.array(
        [
            search.cv_results_["split%d_test_score" % s][0]
            for s in range(search.n_splits_)
        ]
    )
    test_mean = search.cv_results_["mean_test_score"][0]
    test_std = search.cv_results_["std_test_score"][0]

    train_cv_scores = np.array(
        [
            search.cv_results_["split%d_train_score" % s][0]
            for s in range(search.n_splits_)
        ]
    )
    train_mean = search.cv_results_["mean_train_score"][0]
    train_std = search.cv_results_["std_train_score"][0]

    assert search.cv_results_["param_C"][0] == 1
    # scores are the same as above
    assert_allclose(test_cv_scores, [1, 1.0 / 3.0])
    assert_allclose(train_cv_scores, [1, 1])
    # Unweighted mean/std is used
    assert test_mean == pytest.approx(np.mean(test_cv_scores))
    assert test_std == pytest.approx(np.std(test_cv_scores))

    # For the train scores, we do not take a weighted mean irrespective of
    # i.i.d. or not
    assert train_mean == pytest.approx(1)
    assert train_std == pytest.approx(0)


def test_grid_search_cv_results_multimetric():
    X, y = make_classification(n_samples=50, n_features=4, random_state=42)

    n_splits = 3
    params = [
        dict(
            kernel=[
                "rbf",
            ],
            C=[1, 10],
            gamma=[0.1, 1],
        ),
        dict(
            kernel=[
                "poly",
            ],
            degree=[1, 2],
        ),
    ]

    grid_searches = []
    for scoring in (
        {"accuracy": make_scorer(accuracy_score), "recall": make_scorer(recall_score)},
        "accuracy",
        "recall",
    ):
        grid_search = GridSearchCV(
            SVC(), cv=n_splits, param_grid=params, scoring=scoring, refit=False
        )
        grid_search.fit(X, y)
        grid_searches.append(grid_search)

    compare_cv_results_multimetric_with_single(*grid_searches)


def test_random_search_cv_results_multimetric():
    X, y = make_classification(n_samples=50, n_features=4, random_state=42)

    n_splits = 3
    n_search_iter = 30

    # Scipy 0.12's stats dists do not accept seed, hence we use param grid
    params = dict(C=np.logspace(-4, 1, 3), gamma=np.logspace(-5, 0, 3, base=0.1))
    for refit in (True, False):
        random_searches = []
        for scoring in (("accuracy", "recall"), "accuracy", "recall"):
            # If True, for multi-metric pass refit='accuracy'
            if refit:
                probability = True
                refit = "accuracy" if isinstance(scoring, tuple) else refit
            else:
                probability = False
            clf = SVC(probability=probability, random_state=42)
            random_search = RandomizedSearchCV(
                clf,
                n_iter=n_search_iter,
                cv=n_splits,
                param_distributions=params,
                scoring=scoring,
                refit=refit,
                random_state=0,
            )
            random_search.fit(X, y)
            random_searches.append(random_search)

        compare_cv_results_multimetric_with_single(*random_searches)
        compare_refit_methods_when_refit_with_acc(
            random_searches[0], random_searches[1], refit
        )


def compare_cv_results_multimetric_with_single(search_multi, search_acc, search_rec):
    """Compare multi-metric cv_results with the ensemble of multiple
    single metric cv_results from single metric grid/random search"""

    assert search_multi.multimetric_
    assert_array_equal(sorted(search_multi.scorer_), ("accuracy", "recall"))

    cv_results_multi = search_multi.cv_results_
    cv_results_acc_rec = {
        re.sub("_score$", "_accuracy", k): v for k, v in search_acc.cv_results_.items()
    }
    cv_results_acc_rec.update(
        {re.sub("_score$", "_recall", k): v for k, v in search_rec.cv_results_.items()}
    )

    # Check if score and timing are reasonable, also checks if the keys
    # are present
    assert all(
        (
            np.all(cv_results_multi[k] <= 1)
            for k in (
                "mean_score_time",
                "std_score_time",
                "mean_fit_time",
                "std_fit_time",
            )
        )
    )

    # Compare the keys, other than time keys, among multi-metric and
    # single metric grid search results. np.testing.assert_equal performs a
    # deep nested comparison of the two cv_results dicts
    np.testing.assert_equal(
        {k: v for k, v in cv_results_multi.items() if not k.endswith("_time")},
        {k: v for k, v in cv_results_acc_rec.items() if not k.endswith("_time")},
    )


def compare_refit_methods_when_refit_with_acc(search_multi, search_acc, refit):
    """Compare refit multi-metric search methods with single metric methods"""
    assert search_acc.refit == refit
    if refit:
        assert search_multi.refit == "accuracy"
    else:
        assert not search_multi.refit
        return  # search cannot predict/score without refit

    X, y = make_blobs(n_samples=100, n_features=4, random_state=42)
    for method in ("predict", "predict_proba", "predict_log_proba"):
        assert_almost_equal(
            getattr(search_multi, method)(X), getattr(search_acc, method)(X)
        )
    assert_almost_equal(search_multi.score(X, y), search_acc.score(X, y))
    for key in ("best_index_", "best_score_", "best_params_"):
        assert getattr(search_multi, key) == getattr(search_acc, key)


@pytest.mark.parametrize(
    "search_cv",
    [
        RandomizedSearchCV(
            estimator=DecisionTreeClassifier(),
            param_distributions={"max_depth": [5, 10]},
        ),
        GridSearchCV(
            estimator=DecisionTreeClassifier(), param_grid={"max_depth": [5, 10]}
        ),
    ],
)
def test_search_cv_score_samples_error(search_cv):
    X, y = make_blobs(n_samples=100, n_features=4, random_state=42)
    search_cv.fit(X, y)

    # Make sure to error out when underlying estimator does not implement
    # the method `score_samples`
<<<<<<< HEAD
    err_msg = "'DecisionTreeClassifier' object has no attribute " "'score_samples'"
=======
    err_msg = "'DecisionTreeClassifier' object has no attribute 'score_samples'"
>>>>>>> c79bed33

    with pytest.raises(AttributeError, match=err_msg):
        search_cv.score_samples(X)


@pytest.mark.parametrize(
    "search_cv",
    [
        RandomizedSearchCV(
            estimator=LocalOutlierFactor(novelty=True),
            param_distributions={"n_neighbors": [5, 10]},
            scoring="precision",
        ),
        GridSearchCV(
            estimator=LocalOutlierFactor(novelty=True),
            param_grid={"n_neighbors": [5, 10]},
            scoring="precision",
        ),
    ],
)
def test_search_cv_score_samples_method(search_cv):
    # Set parameters
    rng = np.random.RandomState(42)
    n_samples = 300
    outliers_fraction = 0.15
    n_outliers = int(outliers_fraction * n_samples)
    n_inliers = n_samples - n_outliers

    # Create dataset
    X = make_blobs(
        n_samples=n_inliers,
        n_features=2,
        centers=[[0, 0], [0, 0]],
        cluster_std=0.5,
        random_state=0,
    )[0]
    # Add some noisy points
    X = np.concatenate([X, rng.uniform(low=-6, high=6, size=(n_outliers, 2))], axis=0)

    # Define labels to be able to score the estimator with `search_cv`
    y_true = np.array([1] * n_samples)
    y_true[-n_outliers:] = -1

    # Fit on data
    search_cv.fit(X, y_true)

    # Verify that the stand alone estimator yields the same results
    # as the ones obtained with *SearchCV
    assert_allclose(
        search_cv.score_samples(X), search_cv.best_estimator_.score_samples(X)
    )


def test_search_cv_results_rank_tie_breaking():
    X, y = make_blobs(n_samples=50, random_state=42)

    # The two C values are close enough to give similar models
    # which would result in a tie of their mean cv-scores
    param_grid = {"C": [1, 1.001, 0.001]}

    grid_search = GridSearchCV(SVC(), param_grid=param_grid, return_train_score=True)
    random_search = RandomizedSearchCV(
        SVC(), n_iter=3, param_distributions=param_grid, return_train_score=True
    )

    for search in (grid_search, random_search):
        search.fit(X, y)
        cv_results = search.cv_results_
        # Check tie breaking strategy -
        # Check that there is a tie in the mean scores between
        # candidates 1 and 2 alone
        assert_almost_equal(
            cv_results["mean_test_score"][0], cv_results["mean_test_score"][1]
        )
        assert_almost_equal(
            cv_results["mean_train_score"][0], cv_results["mean_train_score"][1]
        )
        assert not np.allclose(
            cv_results["mean_test_score"][1], cv_results["mean_test_score"][2]
        )
        assert not np.allclose(
            cv_results["mean_train_score"][1], cv_results["mean_train_score"][2]
        )
        # 'min' rank should be assigned to the tied candidates
        assert_almost_equal(search.cv_results_["rank_test_score"], [1, 1, 3])


def test_search_cv_results_none_param():
    X, y = [[1], [2], [3], [4], [5]], [0, 0, 0, 0, 1]
    estimators = (DecisionTreeRegressor(), DecisionTreeClassifier())
    est_parameters = {"random_state": [0, None]}
    cv = KFold()

    for est in estimators:
        grid_search = GridSearchCV(
            est,
            est_parameters,
            cv=cv,
        ).fit(X, y)
        assert_array_equal(grid_search.cv_results_["param_random_state"], [0, None])


@ignore_warnings()
def test_search_cv_timing():
    svc = LinearSVC(random_state=0)

    X = [
        [
            1,
        ],
        [
            2,
        ],
        [
            3,
        ],
        [
            4,
        ],
    ]
    y = [0, 1, 1, 0]

    gs = GridSearchCV(svc, {"C": [0, 1]}, cv=2, error_score=0)
    rs = RandomizedSearchCV(svc, {"C": [0, 1]}, cv=2, error_score=0, n_iter=2)

    for search in (gs, rs):
        search.fit(X, y)
        for key in ["mean_fit_time", "std_fit_time"]:
            # NOTE The precision of time.time in windows is not high
            # enough for the fit/score times to be non-zero for trivial X and y
            assert np.all(search.cv_results_[key] >= 0)
            assert np.all(search.cv_results_[key] < 1)

        for key in ["mean_score_time", "std_score_time"]:
            assert search.cv_results_[key][1] >= 0
            assert search.cv_results_[key][0] == 0.0
            assert np.all(search.cv_results_[key] < 1)

        assert hasattr(search, "refit_time_")
        assert isinstance(search.refit_time_, float)
        assert search.refit_time_ >= 0


def test_grid_search_correct_score_results():
    # test that correct scores are used
    n_splits = 3
    clf = LinearSVC(random_state=0)
    X, y = make_blobs(random_state=0, centers=2)
    Cs = [0.1, 1, 10]
    for score in ["f1", "roc_auc"]:
        grid_search = GridSearchCV(clf, {"C": Cs}, scoring=score, cv=n_splits)
        cv_results = grid_search.fit(X, y).cv_results_

        # Test scorer names
        result_keys = list(cv_results.keys())
        expected_keys = ("mean_test_score", "rank_test_score") + tuple(
            "split%d_test_score" % cv_i for cv_i in range(n_splits)
        )
        assert all(np.in1d(expected_keys, result_keys))

        cv = StratifiedKFold(n_splits=n_splits)
        n_splits = grid_search.n_splits_
        for candidate_i, C in enumerate(Cs):
            clf.set_params(C=C)
            cv_scores = np.array(
                list(
                    grid_search.cv_results_["split%d_test_score" % s][candidate_i]
                    for s in range(n_splits)
                )
            )
            for i, (train, test) in enumerate(cv.split(X, y)):
                clf.fit(X[train], y[train])
                if score == "f1":
                    correct_score = f1_score(y[test], clf.predict(X[test]))
                elif score == "roc_auc":
                    dec = clf.decision_function(X[test])
                    correct_score = roc_auc_score(y[test], dec)
                assert_almost_equal(correct_score, cv_scores[i])


def test_pickle():
    # Test that a fit search can be pickled
    clf = MockClassifier()
    grid_search = GridSearchCV(clf, {"foo_param": [1, 2, 3]}, refit=True, cv=3)
    grid_search.fit(X, y)
    grid_search_pickled = pickle.loads(pickle.dumps(grid_search))
    assert_array_almost_equal(grid_search.predict(X), grid_search_pickled.predict(X))

    random_search = RandomizedSearchCV(
        clf, {"foo_param": [1, 2, 3]}, refit=True, n_iter=3, cv=3
    )
    random_search.fit(X, y)
    random_search_pickled = pickle.loads(pickle.dumps(random_search))
    assert_array_almost_equal(
        random_search.predict(X), random_search_pickled.predict(X)
    )


def test_grid_search_with_multioutput_data():
    # Test search with multi-output estimator

    X, y = make_multilabel_classification(return_indicator=True, random_state=0)

    est_parameters = {"max_depth": [1, 2, 3, 4]}
    cv = KFold()

    estimators = [
        DecisionTreeRegressor(random_state=0),
        DecisionTreeClassifier(random_state=0),
    ]

    # Test with grid search cv
    for est in estimators:
        grid_search = GridSearchCV(est, est_parameters, cv=cv)
        grid_search.fit(X, y)
        res_params = grid_search.cv_results_["params"]
        for cand_i in range(len(res_params)):
            est.set_params(**res_params[cand_i])

            for i, (train, test) in enumerate(cv.split(X, y)):
                est.fit(X[train], y[train])
                correct_score = est.score(X[test], y[test])
                assert_almost_equal(
                    correct_score,
                    grid_search.cv_results_["split%d_test_score" % i][cand_i],
                )

    # Test with a randomized search
    for est in estimators:
        random_search = RandomizedSearchCV(est, est_parameters, cv=cv, n_iter=3)
        random_search.fit(X, y)
        res_params = random_search.cv_results_["params"]
        for cand_i in range(len(res_params)):
            est.set_params(**res_params[cand_i])

            for i, (train, test) in enumerate(cv.split(X, y)):
                est.fit(X[train], y[train])
                correct_score = est.score(X[test], y[test])
                assert_almost_equal(
                    correct_score,
                    random_search.cv_results_["split%d_test_score" % i][cand_i],
                )


def test_predict_proba_disabled():
    # Test predict_proba when disabled on estimator.
    X = np.arange(20).reshape(5, -1)
    y = [0, 0, 1, 1, 1]
    clf = SVC(probability=False)
    gs = GridSearchCV(clf, {}, cv=2).fit(X, y)
    assert not hasattr(gs, "predict_proba")


def test_grid_search_allows_nans():
    # Test GridSearchCV with SimpleImputer
    X = np.arange(20, dtype=np.float64).reshape(5, -1)
    X[2, :] = np.nan
    y = [0, 0, 1, 1, 1]
    p = Pipeline(
        [
            ("imputer", SimpleImputer(strategy="mean", missing_values=np.nan)),
            ("classifier", MockClassifier()),
        ]
    )
    GridSearchCV(p, {"classifier__foo_param": [1, 2, 3]}, cv=2).fit(X, y)


class FailingClassifier(BaseEstimator):
    """Classifier that raises a ValueError on fit()"""

    FAILING_PARAMETER = 2

    def __init__(self, parameter=None):
        self.parameter = parameter

    def fit(self, X, y=None):
        if self.parameter == FailingClassifier.FAILING_PARAMETER:
            raise ValueError("Failing classifier failed as required")

    def predict(self, X):
        return np.zeros(X.shape[0])

    def score(self, X=None, Y=None):
        return 0.0


def test_grid_search_failing_classifier():
    # GridSearchCV with on_error != 'raise'
    # Ensures that a warning is raised and score reset where appropriate.

    X, y = make_classification(n_samples=20, n_features=10, random_state=0)

    clf = FailingClassifier()

    # refit=False because we only want to check that errors caused by fits
    # to individual folds will be caught and warnings raised instead. If
    # refit was done, then an exception would be raised on refit and not
    # caught by grid_search (expected behavior), and this would cause an
    # error in this test.
    gs = GridSearchCV(
        clf,
        [{"parameter": [0, 1, 2]}],
        scoring="accuracy",
        refit=False,
        error_score=0.0,
    )
    warning_message = (
        "Estimator fit failed. The score on this train-test partition "
        "for these parameters will be set to 0.0.*."
    )
    with pytest.warns(FitFailedWarning, match=warning_message):
        gs.fit(X, y)
    n_candidates = len(gs.cv_results_["params"])

    # Ensure that grid scores were set to zero as required for those fits
    # that are expected to fail.
    def get_cand_scores(i):
        return np.array(
            list(
                gs.cv_results_["split%d_test_score" % s][i] for s in range(gs.n_splits_)
            )
        )

    assert all(
        (
            np.all(get_cand_scores(cand_i) == 0.0)
            for cand_i in range(n_candidates)
            if gs.cv_results_["param_parameter"][cand_i]
            == FailingClassifier.FAILING_PARAMETER
        )
    )

    gs = GridSearchCV(
        clf,
        [{"parameter": [0, 1, 2]}],
        scoring="accuracy",
        refit=False,
        error_score=float("nan"),
    )
    warning_message = (
        "Estimator fit failed. The score on this train-test partition "
        "for these parameters will be set to nan."
    )
    with pytest.warns(FitFailedWarning, match=warning_message):
        gs.fit(X, y)
    n_candidates = len(gs.cv_results_["params"])
    assert all(
        np.all(np.isnan(get_cand_scores(cand_i)))
        for cand_i in range(n_candidates)
        if gs.cv_results_["param_parameter"][cand_i]
        == FailingClassifier.FAILING_PARAMETER
    )

    ranks = gs.cv_results_["rank_test_score"]

    # Check that succeeded estimators have lower ranks
    assert ranks[0] <= 2 and ranks[1] <= 2
    # Check that failed estimator has the highest rank
    assert ranks[clf.FAILING_PARAMETER] == 3
    assert gs.best_index_ != clf.FAILING_PARAMETER


def test_grid_search_failing_classifier_raise():
    # GridSearchCV with on_error == 'raise' raises the error

    X, y = make_classification(n_samples=20, n_features=10, random_state=0)

    clf = FailingClassifier()

    # refit=False because we want to test the behaviour of the grid search part
    gs = GridSearchCV(
        clf,
        [{"parameter": [0, 1, 2]}],
        scoring="accuracy",
        refit=False,
        error_score="raise",
    )

    # FailingClassifier issues a ValueError so this is what we look for.
    with pytest.raises(ValueError):
        gs.fit(X, y)


def test_parameters_sampler_replacement():
    # raise warning if n_iter is bigger than total parameter space
    params = [
        {"first": [0, 1], "second": ["a", "b", "c"]},
        {"third": ["two", "values"]},
    ]
    sampler = ParameterSampler(params, n_iter=9)
    n_iter = 9
    grid_size = 8
    expected_warning = (
        "The total space of parameters %d is smaller "
        "than n_iter=%d. Running %d iterations. For "
        "exhaustive searches, use GridSearchCV." % (grid_size, n_iter, grid_size)
    )
    with pytest.warns(UserWarning, match=expected_warning):
        list(sampler)

    # degenerates to GridSearchCV if n_iter the same as grid_size
    sampler = ParameterSampler(params, n_iter=8)
    samples = list(sampler)
    assert len(samples) == 8
    for values in ParameterGrid(params):
        assert values in samples
    assert len(ParameterSampler(params, n_iter=1000)) == 8

    # test sampling without replacement in a large grid
    params = {"a": range(10), "b": range(10), "c": range(10)}
    sampler = ParameterSampler(params, n_iter=99, random_state=42)
    samples = list(sampler)
    assert len(samples) == 99
    hashable_samples = ["a%db%dc%d" % (p["a"], p["b"], p["c"]) for p in samples]
    assert len(set(hashable_samples)) == 99

    # doesn't go into infinite loops
    params_distribution = {"first": bernoulli(0.5), "second": ["a", "b", "c"]}
    sampler = ParameterSampler(params_distribution, n_iter=7)
    samples = list(sampler)
    assert len(samples) == 7


def test_stochastic_gradient_loss_param():
    # Make sure the predict_proba works when loss is specified
    # as one of the parameters in the param_grid.
    param_grid = {
        "loss": ["log"],
    }
    X = np.arange(24).reshape(6, -1)
    y = [0, 0, 0, 1, 1, 1]
    clf = GridSearchCV(
        estimator=SGDClassifier(loss="hinge"), param_grid=param_grid, cv=3
    )

    # When the estimator is not fitted, `predict_proba` is not available as the
    # loss is 'hinge'.
    assert not hasattr(clf, "predict_proba")
    clf.fit(X, y)
    clf.predict_proba(X)
    clf.predict_log_proba(X)

    # Make sure `predict_proba` is not available when setting loss=['hinge']
    # in param_grid
    param_grid = {
        "loss": ["hinge"],
    }
    clf = GridSearchCV(
        estimator=SGDClassifier(loss="hinge"), param_grid=param_grid, cv=3
    )
    assert not hasattr(clf, "predict_proba")
    clf.fit(X, y)
    assert not hasattr(clf, "predict_proba")


def test_search_train_scores_set_to_false():
    X = np.arange(6).reshape(6, -1)
    y = [0, 0, 0, 1, 1, 1]
    clf = LinearSVC(random_state=0)

    gs = GridSearchCV(clf, param_grid={"C": [0.1, 0.2]}, cv=3)
    gs.fit(X, y)


def test_grid_search_cv_splits_consistency():
    # Check if a one time iterable is accepted as a cv parameter.
    n_samples = 100
    n_splits = 5
    X, y = make_classification(n_samples=n_samples, random_state=0)

    gs = GridSearchCV(
        LinearSVC(random_state=0),
        param_grid={"C": [0.1, 0.2, 0.3]},
        cv=OneTimeSplitter(n_splits=n_splits, n_samples=n_samples),
        return_train_score=True,
    )
    gs.fit(X, y)

    gs2 = GridSearchCV(
        LinearSVC(random_state=0),
        param_grid={"C": [0.1, 0.2, 0.3]},
        cv=KFold(n_splits=n_splits),
        return_train_score=True,
    )
    gs2.fit(X, y)

    # Give generator as a cv parameter
    assert isinstance(
        KFold(n_splits=n_splits, shuffle=True, random_state=0).split(X, y),
        GeneratorType,
    )
    gs3 = GridSearchCV(
        LinearSVC(random_state=0),
        param_grid={"C": [0.1, 0.2, 0.3]},
        cv=KFold(n_splits=n_splits, shuffle=True, random_state=0).split(X, y),
        return_train_score=True,
    )
    gs3.fit(X, y)

    gs4 = GridSearchCV(
        LinearSVC(random_state=0),
        param_grid={"C": [0.1, 0.2, 0.3]},
        cv=KFold(n_splits=n_splits, shuffle=True, random_state=0),
        return_train_score=True,
    )
    gs4.fit(X, y)

    def _pop_time_keys(cv_results):
        for key in (
            "mean_fit_time",
            "std_fit_time",
            "mean_score_time",
            "std_score_time",
        ):
            cv_results.pop(key)
        return cv_results

    # Check if generators are supported as cv and
    # that the splits are consistent
    np.testing.assert_equal(
        _pop_time_keys(gs3.cv_results_), _pop_time_keys(gs4.cv_results_)
    )

    # OneTimeSplitter is a non-re-entrant cv where split can be called only
    # once if ``cv.split`` is called once per param setting in GridSearchCV.fit
    # the 2nd and 3rd parameter will not be evaluated as no train/test indices
    # will be generated for the 2nd and subsequent cv.split calls.
    # This is a check to make sure cv.split is not called once per param
    # setting.
    np.testing.assert_equal(
        {k: v for k, v in gs.cv_results_.items() if not k.endswith("_time")},
        {k: v for k, v in gs2.cv_results_.items() if not k.endswith("_time")},
    )

    # Check consistency of folds across the parameters
    gs = GridSearchCV(
        LinearSVC(random_state=0),
        param_grid={"C": [0.1, 0.1, 0.2, 0.2]},
        cv=KFold(n_splits=n_splits, shuffle=True),
        return_train_score=True,
    )
    gs.fit(X, y)

    # As the first two param settings (C=0.1) and the next two param
    # settings (C=0.2) are same, the test and train scores must also be
    # same as long as the same train/test indices are generated for all
    # the cv splits, for both param setting
    for score_type in ("train", "test"):
        per_param_scores = {}
        for param_i in range(4):
            per_param_scores[param_i] = list(
                gs.cv_results_["split%d_%s_score" % (s, score_type)][param_i]
                for s in range(5)
            )
<<<<<<< HEAD

        assert_array_almost_equal(per_param_scores[0], per_param_scores[1])
        assert_array_almost_equal(per_param_scores[2], per_param_scores[3])


class CountingSGDClassifier(SGDClassifier):
    """An SGDClassifier which counts the number of calls to `fit`"""

    def fit(self, X, y):
        if not hasattr(self, "n_fit_calls_"):
            self.n_fit_calls_ = 0
        self.n_fit_calls_ += 1
        return super(CountingSGDClassifier, self).fit(X, y)


def test_grid_search_cv_use_warm_start():
    X = np.array([[-1, -1], [-2, -1], [1, 1], [2, 1]])
    y = np.array([1, 1, 2, 2])

    # Check number of calls to fit is correct with respect to use_warm_start
    clf = GridSearchCV(
        CountingSGDClassifier(penalty="elasticnet", warm_start=True, random_state=0),
        param_grid={
            "alpha": [1e-3, 1e-2],
            "l1_ratio": [0.15, 0.85],
            "loss": ["hinge", "log"],
        },
        cv=2,
        refit=False,
        scoring=lambda estimator, X, y: estimator.n_fit_calls_,
    )

    # Expected score: 1 everywhere
    clf.set_params(use_warm_start=None).fit(X, y)
    assert_array_equal(clf.cv_results_["std_test_score"], 0)
    assert_array_equal(clf.cv_results_["mean_test_score"], 1)

    # Expected score: 2 when alpha == 1e-2, 1 otherwise
    clf.set_params(use_warm_start="alpha").fit(X, y)
    assert_array_equal(clf.cv_results_["std_test_score"], 0)
    mask = clf.cv_results_["param_alpha"] == 1e-2
    assert_array_equal(clf.cv_results_["mean_test_score"][mask], 2)
    assert_array_equal(clf.cv_results_["mean_test_score"][~mask], 1)

    # Expected score: 2 when l1_ratio == 0.85, 1 otherwise
    clf.set_params(use_warm_start=["l1_ratio"]).fit(X, y)
    assert_array_equal(clf.cv_results_["std_test_score"], 0)
    mask = clf.cv_results_["param_l1_ratio"] == 0.85
    assert_array_equal(clf.cv_results_["mean_test_score"][mask], 2)
    assert_array_equal(clf.cv_results_["mean_test_score"][~mask], 1)

    # Expected score: 1, 2, 3 or 4 depending on alpha and l1_ratio
    clf.set_params(use_warm_start=["l1_ratio", "alpha"]).fit(X, y)
    assert_array_equal(clf.cv_results_["std_test_score"], 0)
    alpha_mask = clf.cv_results_["param_alpha"] == 1e-2
    l1r_mask = clf.cv_results_["param_l1_ratio"] == 0.85
    assert_array_equal(
        clf.cv_results_["mean_test_score"], l1r_mask * 2 + alpha_mask + 1
    )

    # Check use_warm_start gets same solution as without
    # use mean coef_ as approximation for "found same solution"

    clf = GridSearchCV(
        SGDClassifier(penalty="elasticnet", warm_start=True, random_state=0),
        param_grid={"alpha": [1e-3, 1e-2], "l1_ratio": [0.15, 0.85]},
        cv=2,
        refit=False,
        scoring=lambda estimator, X, y: estimator.coef_.mean(),
    )
    X, y = make_classification(n_samples=100, n_classes=2, flip_y=0.2, random_state=0)

    def _get_scores(results):
        # consistent result ordering
        order = np.lexsort(
            (results["param_alpha"].astype("f"), results["param_l1_ratio"].astype("f"))
        )
        return np.concatenate(
            [results["split%d_test_score" % i][order] for i in range(clf.n_splits_)]
        )

    base_scores = _get_scores(clf.fit(X, y).cv_results_)
    for use_warm_start in ["alpha", ["l1_ratio"], ["alpha", "l1_ratio"]]:
        assert_array_almost_equal(base_scores, _get_scores(clf.fit(X, y).cv_results_))
=======

        assert_array_almost_equal(per_param_scores[0], per_param_scores[1])
        assert_array_almost_equal(per_param_scores[2], per_param_scores[3])
>>>>>>> c79bed33


def test_transform_inverse_transform_round_trip():
    clf = MockClassifier()
    grid_search = GridSearchCV(clf, {"foo_param": [1, 2, 3]}, cv=3, verbose=3)

    grid_search.fit(X, y)
    X_round_trip = grid_search.inverse_transform(grid_search.transform(X))
    assert_array_equal(X, X_round_trip)


def test_custom_run_search():
    def check_results(results, gscv):
        exp_results = gscv.cv_results_
        assert sorted(results.keys()) == sorted(exp_results)
        for k in results:
            if not k.endswith("_time"):
                # XXX: results['params'] is a list :|
                results[k] = np.asanyarray(results[k])
                if results[k].dtype.kind == "O":
                    assert_array_equal(
                        exp_results[k], results[k], err_msg="Checking " + k
                    )
                else:
                    assert_allclose(exp_results[k], results[k], err_msg="Checking " + k)

    def fit_grid(param_grid):
        return GridSearchCV(clf, param_grid, return_train_score=True).fit(X, y)

    class CustomSearchCV(BaseSearchCV):
        def __init__(self, estimator, **kwargs):
            super().__init__(estimator, **kwargs)

        def _run_search(self, evaluate):
            results = evaluate([{"max_depth": 1}, {"max_depth": 2}])
            check_results(results, fit_grid({"max_depth": [1, 2]}))
            results = evaluate([{"min_samples_split": 5}, {"min_samples_split": 10}])
            check_results(
                results,
                fit_grid([{"max_depth": [1, 2]}, {"min_samples_split": [5, 10]}]),
            )

    # Using regressor to make sure each score differs
    clf = DecisionTreeRegressor(random_state=0)
    X, y = make_classification(n_samples=100, n_informative=4, random_state=0)
    mycv = CustomSearchCV(clf, return_train_score=True).fit(X, y)
    gscv = fit_grid([{"max_depth": [1, 2]}, {"min_samples_split": [5, 10]}])

    results = mycv.cv_results_
    check_results(results, gscv)
    for attr in dir(gscv):
        if (
            attr[0].islower()
            and attr[-1:] == "_"
            and attr
            not in {"cv_results_", "best_estimator_", "refit_time_", "classes_"}
        ):
            assert getattr(gscv, attr) == getattr(mycv, attr), (
                "Attribute %s not equal" % attr
            )


def test__custom_fit_no_run_search():
    class NoRunSearchSearchCV(BaseSearchCV):
        def __init__(self, estimator, **kwargs):
            super().__init__(estimator, **kwargs)

        def fit(self, X, y=None, groups=None, **fit_params):
            return self

    # this should not raise any exceptions
    NoRunSearchSearchCV(SVC()).fit(X, y)

    class BadSearchCV(BaseSearchCV):
        def __init__(self, estimator, **kwargs):
            super().__init__(estimator, **kwargs)

    with pytest.raises(NotImplementedError, match="_run_search not implemented."):
        # this should raise a NotImplementedError
        BadSearchCV(SVC()).fit(X, y)


def test_empty_cv_iterator_error():
    # Use global X, y

    # create cv
    cv = KFold(n_splits=3).split(X)

    # pop all of it, this should cause the expected ValueError
    [u for u in cv]
    # cv is empty now

    train_size = 100
    ridge = RandomizedSearchCV(Ridge(), {"alpha": [1e-3, 1e-2, 1e-1]}, cv=cv, n_jobs=4)

    # assert that this raises an error
    with pytest.raises(
        ValueError,
<<<<<<< HEAD
        match="No fits were performed. "
        "Was the CV iterator empty\\? "
        "Were there no candidates\\?",
=======
        match=(
            "No fits were performed. "
            "Was the CV iterator empty\\? "
            "Were there no candidates\\?"
        ),
>>>>>>> c79bed33
    ):
        ridge.fit(X[:train_size], y[:train_size])


def test_random_search_bad_cv():
    # Use global X, y

    class BrokenKFold(KFold):
        def get_n_splits(self, *args, **kw):
            return 1

    # create bad cv
    cv = BrokenKFold(n_splits=3)

    train_size = 100
    ridge = RandomizedSearchCV(Ridge(), {"alpha": [1e-3, 1e-2, 1e-1]}, cv=cv, n_jobs=4)

    # assert that this raises an error
    with pytest.raises(
        ValueError,
<<<<<<< HEAD
        match="cv.split and cv.get_n_splits returned "
        "inconsistent results. Expected \\d+ "
        "splits, got \\d+",
=======
        match=(
            "cv.split and cv.get_n_splits returned "
            "inconsistent results. Expected \\d+ "
            "splits, got \\d+"
        ),
>>>>>>> c79bed33
    ):
        ridge.fit(X[:train_size], y[:train_size])


@pytest.mark.parametrize("return_train_score", [False, True])
@pytest.mark.parametrize(
    "SearchCV, specialized_params",
    [
        (GridSearchCV, {"param_grid": {"max_depth": [2, 3]}}),
        (
            RandomizedSearchCV,
            {"param_distributions": {"max_depth": [2, 3]}, "n_iter": 2},
        ),
    ],
)
def test_searchcv_raise_warning_with_non_finite_score(
    SearchCV, specialized_params, return_train_score
):
    # Non-regression test for:
    # https://github.com/scikit-learn/scikit-learn/issues/10529
    # Check that we raise a UserWarning when a non-finite score is
    # computed in the SearchCV
    X, y = make_classification(n_classes=2, random_state=0)

    class FailingScorer:
        """Scorer that will fail for some split but not all."""

        def __init__(self):
            self.n_counts = 0

        def __call__(self, estimator, X, y):
            self.n_counts += 1
            if self.n_counts % 5 == 0:
                return np.nan
            return 1

    grid = SearchCV(
        DecisionTreeClassifier(),
        scoring=FailingScorer(),
        cv=3,
        return_train_score=return_train_score,
        **specialized_params,
    )

    with pytest.warns(UserWarning) as warn_msg:
        grid.fit(X, y)

    set_with_warning = ["test", "train"] if return_train_score else ["test"]
    assert len(warn_msg) == len(set_with_warning)
    for msg, dataset in zip(warn_msg, set_with_warning):
        assert f"One or more of the {dataset} scores are non-finite" in str(msg.message)


def test_callable_multimetric_confusion_matrix():
    # Test callable with many metrics inserts the correct names and metrics
    # into the search cv object
    def custom_scorer(clf, X, y):
        y_pred = clf.predict(X)
        cm = confusion_matrix(y, y_pred)
        return {"tn": cm[0, 0], "fp": cm[0, 1], "fn": cm[1, 0], "tp": cm[1, 1]}

    X, y = make_classification(n_samples=40, n_features=4, random_state=42)
    est = LinearSVC(random_state=42)
    search = GridSearchCV(est, {"C": [0.1, 1]}, scoring=custom_scorer, refit="fp")

    search.fit(X, y)

    score_names = ["tn", "fp", "fn", "tp"]
    for name in score_names:
        assert "mean_test_{}".format(name) in search.cv_results_

    y_pred = search.predict(X)
    cm = confusion_matrix(y, y_pred)
    assert search.score(X, y) == pytest.approx(cm[0, 1])


def test_callable_multimetric_same_as_list_of_strings():
    # Test callable multimetric is the same as a list of strings
    def custom_scorer(est, X, y):
        y_pred = est.predict(X)
        return {
            "recall": recall_score(y, y_pred),
            "accuracy": accuracy_score(y, y_pred),
        }

    X, y = make_classification(n_samples=40, n_features=4, random_state=42)
    est = LinearSVC(random_state=42)
    search_callable = GridSearchCV(
        est, {"C": [0.1, 1]}, scoring=custom_scorer, refit="recall"
    )
    search_str = GridSearchCV(
        est, {"C": [0.1, 1]}, scoring=["recall", "accuracy"], refit="recall"
    )

    search_callable.fit(X, y)
    search_str.fit(X, y)

    assert search_callable.best_score_ == pytest.approx(search_str.best_score_)
    assert search_callable.best_index_ == search_str.best_index_
    assert search_callable.score(X, y) == pytest.approx(search_str.score(X, y))


def test_callable_single_metric_same_as_single_string():
    # Tests callable scorer is the same as scoring with a single string
    def custom_scorer(est, X, y):
        y_pred = est.predict(X)
        return recall_score(y, y_pred)

    X, y = make_classification(n_samples=40, n_features=4, random_state=42)
    est = LinearSVC(random_state=42)
    search_callable = GridSearchCV(
        est, {"C": [0.1, 1]}, scoring=custom_scorer, refit=True
    )
    search_str = GridSearchCV(est, {"C": [0.1, 1]}, scoring="recall", refit="recall")
    search_list_str = GridSearchCV(
        est, {"C": [0.1, 1]}, scoring=["recall"], refit="recall"
    )
    search_callable.fit(X, y)
    search_str.fit(X, y)
    search_list_str.fit(X, y)

    assert search_callable.best_score_ == pytest.approx(search_str.best_score_)
    assert search_callable.best_index_ == search_str.best_index_
    assert search_callable.score(X, y) == pytest.approx(search_str.score(X, y))

    assert search_list_str.best_score_ == pytest.approx(search_str.best_score_)
    assert search_list_str.best_index_ == search_str.best_index_
    assert search_list_str.score(X, y) == pytest.approx(search_str.score(X, y))


def test_callable_multimetric_error_on_invalid_key():
    # Raises when the callable scorer does not return a dict with `refit` key.
    def bad_scorer(est, X, y):
        return {"bad_name": 1}

    X, y = make_classification(n_samples=40, n_features=4, random_state=42)
    clf = GridSearchCV(
        LinearSVC(random_state=42),
        {"C": [0.1, 1]},
        scoring=bad_scorer,
        refit="good_name",
    )

    msg = (
        "For multi-metric scoring, the parameter refit must be set to a "
        "scorer key or a callable to refit"
    )
    with pytest.raises(ValueError, match=msg):
        clf.fit(X, y)


def test_callable_multimetric_error_failing_clf():
    # Warns when there is an estimator the fails to fit with a float
    # error_score
    def custom_scorer(est, X, y):
        return {"acc": 1}

    X, y = make_classification(n_samples=20, n_features=10, random_state=0)

    clf = FailingClassifier()
    gs = GridSearchCV(
        clf,
        [{"parameter": [0, 1, 2]}],
        scoring=custom_scorer,
        refit=False,
        error_score=0.1,
    )

    with pytest.warns(FitFailedWarning, match="Estimator fit failed"):
        gs.fit(X, y)

    assert_allclose(gs.cv_results_["mean_test_acc"], [1, 1, 0.1])


def test_callable_multimetric_clf_all_fails():
    # Warns and raises when all estimator fails to fit.
    def custom_scorer(est, X, y):
        return {"acc": 1}

    X, y = make_classification(n_samples=20, n_features=10, random_state=0)

    clf = FailingClassifier()

    gs = GridSearchCV(
        clf,
        [{"parameter": [2, 2, 2]}],
        scoring=custom_scorer,
        refit=False,
        error_score=0.1,
    )

    with pytest.warns(FitFailedWarning, match="Estimator fit failed"), pytest.raises(
        NotFittedError, match="All estimators failed to fit"
    ):
        gs.fit(X, y)


def test_n_features_in():
    # make sure grid search and random search delegate n_features_in to the
    # best estimator
    n_features = 4
    X, y = make_classification(n_features=n_features)
    gbdt = HistGradientBoostingClassifier()
    param_grid = {"max_iter": [3, 4]}
    gs = GridSearchCV(gbdt, param_grid)
    rs = RandomizedSearchCV(gbdt, param_grid, n_iter=1)
    assert not hasattr(gs, "n_features_in_")
    assert not hasattr(rs, "n_features_in_")
    gs.fit(X, y)
    rs.fit(X, y)
    assert gs.n_features_in_ == n_features
    assert rs.n_features_in_ == n_features


@pytest.mark.parametrize("pairwise", [True, False])
def test_search_cv_pairwise_property_delegated_to_base_estimator(pairwise):
    """
    Test implementation of BaseSearchCV has the pairwise tag
    which matches the pairwise tag of its estimator.
    This test make sure pairwise tag is delegated to the base estimator.

    Non-regression test for issue #13920.
    """

    class TestEstimator(BaseEstimator):
        def _more_tags(self):
            return {"pairwise": pairwise}

    est = TestEstimator()
    attr_message = "BaseSearchCV pairwise tag must match estimator"
    cv = GridSearchCV(est, {"n_neighbors": [10]})
    assert pairwise == cv._get_tags()["pairwise"], attr_message


# TODO: Remove in 1.1
@ignore_warnings(category=FutureWarning)
def test_search_cv__pairwise_property_delegated_to_base_estimator():
    """
    Test implementation of BaseSearchCV has the _pairwise property
    which matches the _pairwise property of its estimator.
    This test make sure _pairwise is delegated to the base estimator.

    Non-regression test for issue #13920.
    """
    est = BaseEstimator()
    attr_message = "BaseSearchCV _pairwise property must match estimator"

    for _pairwise_setting in [True, False]:
        setattr(est, "_pairwise", _pairwise_setting)
        cv = GridSearchCV(est, {"n_neighbors": [10]})
        assert _pairwise_setting == cv._pairwise, attr_message


def test_search_cv_pairwise_property_equivalence_of_precomputed():
    """
    Test implementation of BaseSearchCV has the pairwise tag
    which matches the pairwise tag of its estimator.
    This test ensures the equivalence of 'precomputed'.

    Non-regression test for issue #13920.
    """
    n_samples = 50
    n_splits = 2
    X, y = make_classification(n_samples=n_samples, random_state=0)
    grid_params = {"n_neighbors": [10]}

    # defaults to euclidean metric (minkowski p = 2)
    clf = KNeighborsClassifier()
    cv = GridSearchCV(clf, grid_params, cv=n_splits)
    cv.fit(X, y)
    preds_original = cv.predict(X)

    # precompute euclidean metric to validate pairwise is working
    X_precomputed = euclidean_distances(X)
    clf = KNeighborsClassifier(metric="precomputed")
    cv = GridSearchCV(clf, grid_params, cv=n_splits)
    cv.fit(X_precomputed, y)
    preds_precomputed = cv.predict(X_precomputed)

    attr_message = "GridSearchCV not identical with precomputed metric"
    assert (preds_original == preds_precomputed).all(), attr_message


@pytest.mark.parametrize(
    "SearchCV, param_search",
    [(GridSearchCV, {"a": [0.1, 0.01]}), (RandomizedSearchCV, {"a": uniform(1, 3)})],
)
def test_scalar_fit_param(SearchCV, param_search):
    # unofficially sanctioned tolerance for scalar values in fit_params
    # non-regression test for:
    # https://github.com/scikit-learn/scikit-learn/issues/15805
    class TestEstimator(ClassifierMixin, BaseEstimator):
        def __init__(self, a=None):
            self.a = a

        def fit(self, X, y, r=None):
            self.r_ = r

        def predict(self, X):
            return np.zeros(shape=(len(X)))

    model = SearchCV(TestEstimator(), param_search)
    X, y = make_classification(random_state=42)
    model.fit(X, y, r=42)
    assert model.best_estimator_.r_ == 42


@pytest.mark.parametrize(
    "SearchCV, param_search",
    [
        (GridSearchCV, {"alpha": [0.1, 0.01]}),
        (RandomizedSearchCV, {"alpha": uniform(0.01, 0.1)}),
    ],
)
def test_scalar_fit_param_compat(SearchCV, param_search):
    # check support for scalar values in fit_params, for instance in LightGBM
    # that do not exactly respect the scikit-learn API contract but that we do
    # not want to break without an explicit deprecation cycle and API
    # recommendations for implementing early stopping with a user provided
    # validation set. non-regression test for:
    # https://github.com/scikit-learn/scikit-learn/issues/15805
    X_train, X_valid, y_train, y_valid = train_test_split(
        *make_classification(random_state=42), random_state=42
    )

    class _FitParamClassifier(SGDClassifier):
        def fit(
            self,
            X,
            y,
            sample_weight=None,
            tuple_of_arrays=None,
            scalar_param=None,
            callable_param=None,
        ):
            super().fit(X, y, sample_weight=sample_weight)
            assert scalar_param > 0
            assert callable(callable_param)

            # The tuple of arrays should be preserved as tuple.
            assert isinstance(tuple_of_arrays, tuple)
            assert tuple_of_arrays[0].ndim == 2
            assert tuple_of_arrays[1].ndim == 1
            return self

    def _fit_param_callable():
        pass

    model = SearchCV(_FitParamClassifier(), param_search)

    # NOTE: `fit_params` should be data dependent (e.g. `sample_weight`) which
    # is not the case for the following parameters. But this abuse is common in
    # popular third-party libraries and we should tolerate this behavior for
    # now and be careful not to break support for those without following
    # proper deprecation cycle.
    fit_params = {
        "tuple_of_arrays": (X_valid, y_valid),
        "callable_param": _fit_param_callable,
        "scalar_param": 42,
    }
    model.fit(X_train, y_train, **fit_params)


# FIXME: Replace this test with a full `check_estimator` once we have API only
# checks.
@pytest.mark.filterwarnings("ignore:The total space of parameters 4 is")
@pytest.mark.parametrize("SearchCV", [GridSearchCV, RandomizedSearchCV])
@pytest.mark.parametrize("Predictor", [MinimalRegressor, MinimalClassifier])
def test_search_cv_using_minimal_compatible_estimator(SearchCV, Predictor):
    # Check that third-party library can run tests without inheriting from
    # BaseEstimator.
    rng = np.random.RandomState(0)
    X, y = rng.randn(25, 2), np.array([0] * 5 + [1] * 20)

    model = Pipeline(
        [("transformer", MinimalTransformer()), ("predictor", Predictor())]
    )

    params = {
        "transformer__param": [1, 10],
        "predictor__parama": [1, 10],
    }
    search = SearchCV(model, params, error_score="raise")
    search.fit(X, y)

    assert search.best_params_.keys() == params.keys()

    y_pred = search.predict(X)
    if is_classifier(search):
        assert_array_equal(y_pred, 1)
        assert search.score(X, y) == pytest.approx(accuracy_score(y, y_pred))
    else:
        assert_allclose(y_pred, y.mean())
        assert search.score(X, y) == pytest.approx(r2_score(y, y_pred))


@pytest.mark.parametrize("return_train_score", [True, False])
def test_search_cv_verbose_3(capsys, return_train_score):
    """Check that search cv with verbose>2 shows the score for single
    metrics. non-regression test fo #19658."""
    X, y = make_classification(n_samples=100, n_classes=2, flip_y=0.2, random_state=0)
    clf = LinearSVC(random_state=0)
    grid = {"C": [0.1]}

    GridSearchCV(
        clf,
        grid,
        scoring="accuracy",
        verbose=3,
        cv=3,
        return_train_score=return_train_score,
    ).fit(X, y)
    captured = capsys.readouterr().out
    if return_train_score:
        match = re.findall(r"score=\(train=[\d\.]+, test=[\d.]+\)", captured)
    else:
        match = re.findall(r"score=[\d\.]+", captured)
    assert len(match) == 3<|MERGE_RESOLUTION|>--- conflicted
+++ resolved
@@ -433,22 +433,14 @@
         ):
             error_msg = (
                 f"refit=False. {fn_name} is available only after "
-<<<<<<< HEAD
-                f"refitting on the best parameters"
-=======
                 "refitting on the best parameters"
->>>>>>> c79bed33
             )
             with pytest.raises(NotFittedError, match=error_msg):
                 getattr(grid_search, fn_name)(X)
 
     # Test that an invalid refit param raises appropriate error messages
     error_msg = (
-<<<<<<< HEAD
-        "For multi-metric scoring, the parameter refit must be set to" " a scorer key"
-=======
         "For multi-metric scoring, the parameter refit must be set to a scorer key"
->>>>>>> c79bed33
     )
     for refit in ["", 5, True, "recall", "accuracy"]:
         with pytest.raises(ValueError, match=error_msg):
@@ -1308,11 +1300,7 @@
 
     # Make sure to error out when underlying estimator does not implement
     # the method `score_samples`
-<<<<<<< HEAD
-    err_msg = "'DecisionTreeClassifier' object has no attribute " "'score_samples'"
-=======
     err_msg = "'DecisionTreeClassifier' object has no attribute 'score_samples'"
->>>>>>> c79bed33
 
     with pytest.raises(AttributeError, match=err_msg):
         search_cv.score_samples(X)
@@ -1867,7 +1855,6 @@
                 gs.cv_results_["split%d_%s_score" % (s, score_type)][param_i]
                 for s in range(5)
             )
-<<<<<<< HEAD
 
         assert_array_almost_equal(per_param_scores[0], per_param_scores[1])
         assert_array_almost_equal(per_param_scores[2], per_param_scores[3])
@@ -1952,11 +1939,6 @@
     base_scores = _get_scores(clf.fit(X, y).cv_results_)
     for use_warm_start in ["alpha", ["l1_ratio"], ["alpha", "l1_ratio"]]:
         assert_array_almost_equal(base_scores, _get_scores(clf.fit(X, y).cv_results_))
-=======
-
-        assert_array_almost_equal(per_param_scores[0], per_param_scores[1])
-        assert_array_almost_equal(per_param_scores[2], per_param_scores[3])
->>>>>>> c79bed33
 
 
 def test_transform_inverse_transform_round_trip():
@@ -2055,17 +2037,11 @@
     # assert that this raises an error
     with pytest.raises(
         ValueError,
-<<<<<<< HEAD
-        match="No fits were performed. "
-        "Was the CV iterator empty\\? "
-        "Were there no candidates\\?",
-=======
         match=(
             "No fits were performed. "
             "Was the CV iterator empty\\? "
             "Were there no candidates\\?"
         ),
->>>>>>> c79bed33
     ):
         ridge.fit(X[:train_size], y[:train_size])
 
@@ -2086,17 +2062,11 @@
     # assert that this raises an error
     with pytest.raises(
         ValueError,
-<<<<<<< HEAD
-        match="cv.split and cv.get_n_splits returned "
-        "inconsistent results. Expected \\d+ "
-        "splits, got \\d+",
-=======
         match=(
             "cv.split and cv.get_n_splits returned "
             "inconsistent results. Expected \\d+ "
             "splits, got \\d+"
         ),
->>>>>>> c79bed33
     ):
         ridge.fit(X[:train_size], y[:train_size])
 
