"""
The :mod:`sklearn.model_selection._search` includes utilities to fine-tune the
parameters of an estimator.
"""
from __future__ import print_function
from __future__ import division

# Author: Alexandre Gramfort <alexandre.gramfort@inria.fr>,
#         Gael Varoquaux <gael.varoquaux@normalesup.org>
#         Andreas Mueller <amueller@ais.uni-bonn.de>
#         Olivier Grisel <olivier.grisel@ensta.org>
<<<<<<< HEAD
#         Joel Nothman <joel.nothman@gmail.com>
=======
#         Raghav RV <rvraghav93@gmail.com>
>>>>>>> 00c0f7b4
# License: BSD 3 clause

from abc import ABCMeta, abstractmethod
from collections import Mapping, namedtuple, defaultdict, Sequence
from functools import partial, reduce
from itertools import product
import operator
import warnings

import numpy as np
from scipy.stats import rankdata

from ..base import BaseEstimator, is_classifier, clone
from ..base import MetaEstimatorMixin
from ._split import check_cv
from ._validation import _fit_and_score
from ._validation import _aggregate_score_dicts
from ..exceptions import NotFittedError
from ..externals.joblib import Parallel, delayed
from ..externals import six
from ..utils import check_random_state
from ..utils.fixes import sp_version
from ..utils.fixes import MaskedArray
from ..utils.random import sample_without_replacement
from ..utils.validation import indexable, check_is_fitted
from ..utils.metaestimators import if_delegate_has_method
from ..metrics.scorer import _check_multimetric_scoring
from ..metrics.scorer import check_scoring


__all__ = ['GridSearchCV', 'ParameterGrid', 'fit_grid_point',
           'ParameterSampler', 'RandomizedSearchCV']


class ParameterGrid(object):
    """Grid of parameters with a discrete number of values for each.

    Can be used to iterate over parameter value combinations with the
    Python built-in function iter.

    Read more in the :ref:`User Guide <search>`.

    Parameters
    ----------
    param_grid : dict of string to sequence, or sequence of such
        The parameter grid to explore, as a dictionary mapping estimator
        parameters to sequences of allowed values.

        An empty dict signifies default parameters.

        A sequence of dicts signifies a sequence of grids to search, and is
        useful to avoid exploring parameter combinations that make no sense
        or have no effect. See the examples below.

    least_significant : str or list of str, optional
        These parameters should be iterated last.

    Examples
    --------
    >>> from sklearn.model_selection import ParameterGrid
    >>> param_grid = {'a': [1, 2], 'b': [True, False]}
    >>> list(ParameterGrid(param_grid)) == (
    ...    [{'a': 1, 'b': True}, {'a': 1, 'b': False},
    ...     {'a': 2, 'b': True}, {'a': 2, 'b': False}])
    True

    >>> grid = [{'kernel': ['linear']}, {'kernel': ['rbf'], 'gamma': [1, 10]}]
    >>> list(ParameterGrid(grid)) == [{'kernel': 'linear'},
    ...                               {'kernel': 'rbf', 'gamma': 1},
    ...                               {'kernel': 'rbf', 'gamma': 10}]
    True
    >>> ParameterGrid(grid)[1] == {'kernel': 'rbf', 'gamma': 1}
    True

    See also
    --------
    :class:`GridSearchCV`:
        Uses :class:`ParameterGrid` to perform a full parallelized parameter
        search.
    """

    def __init__(self, param_grid, least_significant=None):
        if isinstance(param_grid, Mapping):
            # wrap dictionary in a singleton list to support either dict
            # or list of dicts
            param_grid = [param_grid]
        self.param_grid = param_grid

        if isinstance(least_significant, six.string_types):
            least_significant = (least_significant,)
        self.least_significant = least_significant or ()

    def _sort_key(self, item):
        if item[0] in self.least_significant:
            return self.least_significant.index(item[0]), item
        return -1, item

    def __iter__(self):
        """Iterate over the points in the grid.

        Returns
        -------
        params : iterator over dict of string to any
            Yields dictionaries mapping each estimator parameter to one of its
            allowed values.
        """
        for p in self.param_grid:
            # Always sort the keys of a dictionary, for reproducibility
            items = sorted(p.items(), key=self._sort_key)
            if not items:
                yield {}
            else:
                keys, values = zip(*items)
                for v in product(*values):
                    params = dict(zip(keys, v))
                    yield params

    def __len__(self):
        """Number of points on the grid."""
        # Product function that can handle iterables (np.product can't).
        product = partial(reduce, operator.mul)
        return sum(product(len(v) for v in p.values()) if p else 1
                   for p in self.param_grid)

    def __getitem__(self, ind):
        """Get the parameters that would be ``ind``th in iteration

        Parameters
        ----------
        ind : int
            The iteration index

        Returns
        -------
        params : dict of string to any
            Equal to list(self)[ind]
        """
        # This is used to make discrete sampling without replacement memory
        # efficient.
        for sub_grid in self.param_grid:
            # XXX: could memoize information used here
            if not sub_grid:
                if ind == 0:
                    return {}
                else:
                    ind -= 1
                    continue

            # Reverse so most frequent cycling parameter comes first
            keys, values_lists = zip(*sorted(sub_grid.items())[::-1])
            sizes = [len(v_list) for v_list in values_lists]
            total = np.product(sizes)

            if ind >= total:
                # Try the next grid
                ind -= total
            else:
                out = {}
                for key, v_list, n in zip(keys, values_lists, sizes):
                    ind, offset = divmod(ind, n)
                    out[key] = v_list[offset]
                return out

        raise IndexError('ParameterGrid index out of range')


class ParameterSampler(object):
    """Generator on parameters sampled from given distributions.

    Non-deterministic iterable over random candidate combinations for hyper-
    parameter search. If all parameters are presented as a list,
    sampling without replacement is performed. If at least one parameter
    is given as a distribution, sampling with replacement is used.
    It is highly recommended to use continuous distributions for continuous
    parameters.

    Note that before SciPy 0.16, the ``scipy.stats.distributions`` do not
    accept a custom RNG instance and always use the singleton RNG from
    ``numpy.random``. Hence setting ``random_state`` will not guarantee a
    deterministic iteration whenever ``scipy.stats`` distributions are used to
    define the parameter search space. Deterministic behavior is however
    guaranteed from SciPy 0.16 onwards.

    Read more in the :ref:`User Guide <search>`.

    Parameters
    ----------
    param_distributions : dict
        Dictionary where the keys are parameters and values
        are distributions from which a parameter is to be sampled.
        Distributions either have to provide a ``rvs`` function
        to sample from them, or can be given as a list of values,
        where a uniform distribution is assumed.

    n_iter : integer
        Number of parameter settings that are produced.

    random_state : int, RandomState instance or None, optional (default=None)
        Pseudo random number generator state used for random uniform sampling
        from lists of possible values instead of scipy.stats distributions.
        If int, random_state is the seed used by the random number generator;
        If RandomState instance, random_state is the random number generator;
        If None, the random number generator is the RandomState instance used
        by `np.random`.

    Returns
    -------
    params : dict of string to any
        **Yields** dictionaries mapping each estimator parameter to
        as sampled value.

    Examples
    --------
    >>> from sklearn.model_selection import ParameterSampler
    >>> from scipy.stats.distributions import expon
    >>> import numpy as np
    >>> np.random.seed(0)
    >>> param_grid = {'a':[1, 2], 'b': expon()}
    >>> param_list = list(ParameterSampler(param_grid, n_iter=4))
    >>> rounded_list = [dict((k, round(v, 6)) for (k, v) in d.items())
    ...                 for d in param_list]
    >>> rounded_list == [{'b': 0.89856, 'a': 1},
    ...                  {'b': 0.923223, 'a': 1},
    ...                  {'b': 1.878964, 'a': 2},
    ...                  {'b': 1.038159, 'a': 2}]
    True
    """
    def __init__(self, param_distributions, n_iter, random_state=None):
        self.param_distributions = param_distributions
        self.n_iter = n_iter
        self.random_state = random_state

    def __iter__(self):
        # check if all distributions are given as lists
        # in this case we want to sample without replacement
        all_lists = np.all([not hasattr(v, "rvs")
                            for v in self.param_distributions.values()])
        rnd = check_random_state(self.random_state)

        if all_lists:
            # look up sampled parameter settings in parameter grid
            param_grid = ParameterGrid(self.param_distributions)
            grid_size = len(param_grid)

            if grid_size < self.n_iter:
                raise ValueError(
                    "The total space of parameters %d is smaller "
                    "than n_iter=%d. For exhaustive searches, use "
                    "GridSearchCV." % (grid_size, self.n_iter))
            for i in sample_without_replacement(grid_size, self.n_iter,
                                                random_state=rnd):
                yield param_grid[i]

        else:
            # Always sort the keys of a dictionary, for reproducibility
            items = sorted(self.param_distributions.items())
            for _ in six.moves.range(self.n_iter):
                params = dict()
                for k, v in items:
                    if hasattr(v, "rvs"):
                        if sp_version < (0, 16):
                            params[k] = v.rvs()
                        else:
                            params[k] = v.rvs(random_state=rnd)
                    else:
                        params[k] = v[rnd.randint(len(v))]
                yield params

    def __len__(self):
        """Number of points that will be sampled."""
        return self.n_iter


def fit_grid_point(X, y, estimator, parameters, train, test, scorer,
                   verbose, error_score='raise', **fit_params):
    """Run fit on one set of parameters.

    Parameters
    ----------
    X : array-like, sparse matrix or list
        Input data.

    y : array-like or None
        Targets for input data.

    estimator : estimator object
        A object of that type is instantiated for each grid point.
        This is assumed to implement the scikit-learn estimator interface.
        Either estimator needs to provide a ``score`` function,
        or ``scoring`` must be passed.

    parameters : dict
        Parameters to be set on estimator for this grid point.

    train : ndarray, dtype int or bool
        Boolean mask or indices for training set.

    test : ndarray, dtype int or bool
        Boolean mask or indices for test set.

    scorer : callable or None
        The scorer callable object / function must have its signature as
        ``scorer(estimator, X, y)``.

        If ``None`` the estimator's default scorer is used.

    verbose : int
        Verbosity level.

    **fit_params : kwargs
        Additional parameter passed to the fit function of the estimator.

    error_score : 'raise' (default) or numeric
        Value to assign to the score if an error occurs in estimator fitting.
        If set to 'raise', the error is raised. If a numeric value is given,
        FitFailedWarning is raised. This parameter does not affect the refit
        step, which will always raise the error.

    Returns
    -------
    score : float
         Score of this parameter setting on given training / test split.

    parameters : dict
        The parameters that have been evaluated.

    n_samples_test : int
        Number of test samples in this split.
    """
    # NOTE we are not using the return value as the scorer by itself should be
    # validated before. We use check_scoring only to reject multimetric scorer
    check_scoring(estimator, scorer)
    scores, n_samples_test = _fit_and_score(estimator, X, y,
                                            scorer, train,
                                            test, verbose, parameters,
                                            fit_params=fit_params,
                                            return_n_test_samples=True,
                                            error_score=error_score)
    return scores, parameters, n_samples_test


def _check_param_grid(param_grid):
    if hasattr(param_grid, 'items'):
        param_grid = [param_grid]

    for p in param_grid:
        for name, v in p.items():
            if isinstance(v, np.ndarray) and v.ndim > 1:
                raise ValueError("Parameter array should be one-dimensional.")

            if (isinstance(v, six.string_types) or
                    not isinstance(v, (np.ndarray, Sequence))):
                raise ValueError("Parameter values for parameter ({0}) need "
                                 "to be a sequence(but not a string) or"
                                 " np.ndarray.".format(name))

            if len(v) == 0:
                raise ValueError("Parameter values for parameter ({0}) need "
                                 "to be a non-empty sequence.".format(name))


# XXX Remove in 0.20
class _CVScoreTuple (namedtuple('_CVScoreTuple',
                                ('parameters',
                                 'mean_validation_score',
                                 'cv_validation_scores'))):
    # A raw namedtuple is very memory efficient as it packs the attributes
    # in a struct to get rid of the __dict__ of attributes in particular it
    # does not copy the string for the keys on each instance.
    # By deriving a namedtuple class just to introduce the __repr__ method we
    # would also reintroduce the __dict__ on the instance. By telling the
    # Python interpreter that this subclass uses static __slots__ instead of
    # dynamic attributes. Furthermore we don't need any additional slot in the
    # subclass so we set __slots__ to the empty tuple.
    __slots__ = ()

    def __repr__(self):
        """Simple custom repr to summarize the main info"""
        return "mean: {0:.5f}, std: {1:.5f}, params: {2}".format(
            self.mean_validation_score,
            np.std(self.cv_validation_scores),
            self.parameters)


def _warm_fit_and_score(estimator, warm_candidates, **kwargs):
    return [_fit_and_score(estimator, parameters=parameters, **kwargs)
            for parameters in warm_candidates]


class BaseSearchCV(six.with_metaclass(ABCMeta, BaseEstimator,
                                      MetaEstimatorMixin)):
    """Base class for hyper parameter search with cross-validation."""

    @abstractmethod
    def __init__(self, estimator, scoring=None,
                 fit_params=None, n_jobs=1, iid=True,
                 refit=True, cv=None, verbose=0, pre_dispatch='2*n_jobs',
                 error_score='raise', return_train_score=True):

        self.scoring = scoring
        self.estimator = estimator
        self.n_jobs = n_jobs
        self.fit_params = fit_params
        self.iid = iid
        self.refit = refit
        self.cv = cv
        self.verbose = verbose
        self.pre_dispatch = pre_dispatch
        self.error_score = error_score
        self.return_train_score = return_train_score

    @property
    def _estimator_type(self):
        return self.estimator._estimator_type

    def score(self, X, y=None):
        """Returns the score on the given data, if the estimator has been refit.

        This uses the score defined by ``scoring`` where provided, and the
        ``best_estimator_.score`` method otherwise.

        Parameters
        ----------
        X : array-like, shape = [n_samples, n_features]
            Input data, where n_samples is the number of samples and
            n_features is the number of features.

        y : array-like, shape = [n_samples] or [n_samples, n_output], optional
            Target relative to X for classification or regression;
            None for unsupervised learning.

        Returns
        -------
        score : float
        """
        self._check_is_fitted('score')
        if self.scorer_ is None:
            raise ValueError("No score function explicitly defined, "
                             "and the estimator doesn't provide one %s"
                             % self.best_estimator_)
        score = self.scorer_[self.refit] if self.multimetric_ else self.scorer_
        return score(self.best_estimator_, X, y)

    def _check_is_fitted(self, method_name):
        if not self.refit:
            raise NotFittedError('This %s instance was initialized '
                                 'with refit=False. %s is '
                                 'available only after refitting on the best '
                                 'parameters. You can refit an estimator '
                                 'manually using the ``best_parameters_`` '
                                 'attribute'
                                 % (type(self).__name__, method_name))
        else:
            check_is_fitted(self, 'best_estimator_')

    @if_delegate_has_method(delegate=('best_estimator_', 'estimator'))
    def predict(self, X):
        """Call predict on the estimator with the best found parameters.

        Only available if ``refit=True`` and the underlying estimator supports
        ``predict``.

        Parameters
        -----------
        X : indexable, length n_samples
            Must fulfill the input assumptions of the
            underlying estimator.

        """
        self._check_is_fitted('predict')
        return self.best_estimator_.predict(X)

    @if_delegate_has_method(delegate=('best_estimator_', 'estimator'))
    def predict_proba(self, X):
        """Call predict_proba on the estimator with the best found parameters.

        Only available if ``refit=True`` and the underlying estimator supports
        ``predict_proba``.

        Parameters
        -----------
        X : indexable, length n_samples
            Must fulfill the input assumptions of the
            underlying estimator.

        """
        self._check_is_fitted('predict_proba')
        return self.best_estimator_.predict_proba(X)

    @if_delegate_has_method(delegate=('best_estimator_', 'estimator'))
    def predict_log_proba(self, X):
        """Call predict_log_proba on the estimator with the best found parameters.

        Only available if ``refit=True`` and the underlying estimator supports
        ``predict_log_proba``.

        Parameters
        -----------
        X : indexable, length n_samples
            Must fulfill the input assumptions of the
            underlying estimator.

        """
        self._check_is_fitted('predict_log_proba')
        return self.best_estimator_.predict_log_proba(X)

    @if_delegate_has_method(delegate=('best_estimator_', 'estimator'))
    def decision_function(self, X):
        """Call decision_function on the estimator with the best found parameters.

        Only available if ``refit=True`` and the underlying estimator supports
        ``decision_function``.

        Parameters
        -----------
        X : indexable, length n_samples
            Must fulfill the input assumptions of the
            underlying estimator.

        """
        self._check_is_fitted('decision_function')
        return self.best_estimator_.decision_function(X)

    @if_delegate_has_method(delegate=('best_estimator_', 'estimator'))
    def transform(self, X):
        """Call transform on the estimator with the best found parameters.

        Only available if the underlying estimator supports ``transform`` and
        ``refit=True``.

        Parameters
        -----------
        X : indexable, length n_samples
            Must fulfill the input assumptions of the
            underlying estimator.

        """
        self._check_is_fitted('transform')
        return self.best_estimator_.transform(X)

    @if_delegate_has_method(delegate=('best_estimator_', 'estimator'))
    def inverse_transform(self, Xt):
        """Call inverse_transform on the estimator with the best found params.

        Only available if the underlying estimator implements
        ``inverse_transform`` and ``refit=True``.

        Parameters
        -----------
        Xt : indexable, length n_samples
            Must fulfill the input assumptions of the
            underlying estimator.

        """
        self._check_is_fitted('inverse_transform')
        return self.best_estimator_.inverse_transform(Xt)

    def _generate_warm_start_groups(self, candidate_params):
        """Yield lists of parameter settings to perform warm start within

        Groups by keys not specified in use_warm_start
        """
        use_warm_start = getattr(self, 'use_warm_start', None) or ()
        if not use_warm_start:
            for parameters in candidate_params:
                yield [parameters]
            return

        # we hide use_warm_start parameters' values so that they share a group
        # if all other parameters match
        if isinstance(use_warm_start, six.string_types):
            use_warm_start = {use_warm_start: None}
        else:
            use_warm_start = {k: None for k in use_warm_start}

        prev_key = None
        group = []
        for parameters in candidate_params:
            param_key = parameters.copy()
            param_key.update(use_warm_start)
            if param_key == prev_key:
                group.append(parameters)
            else:
                prev_key = param_key
                yield group
                group = [parameters]
        if group:
            yield group

    @property
    def classes_(self):
        self._check_is_fitted("classes_")
        return self.best_estimator_.classes_

    def fit(self, X, y=None, groups=None, **fit_params):
        """Run fit with all sets of parameters.

        Parameters
        ----------

        X : array-like, shape = [n_samples, n_features]
            Training vector, where n_samples is the number of samples and
            n_features is the number of features.

        y : array-like, shape = [n_samples] or [n_samples, n_output], optional
            Target relative to X for classification or regression;
            None for unsupervised learning.

        groups : array-like, with shape (n_samples,), optional
            Group labels for the samples used while splitting the dataset into
            train/test set.

        **fit_params : dict of string -> object
            Parameters passed to the ``fit`` method of the estimator
        """
        if self.fit_params is not None:
            warnings.warn('"fit_params" as a constructor argument was '
                          'deprecated in version 0.19 and will be removed '
                          'in version 0.21. Pass fit parameters to the '
                          '"fit" method instead.', DeprecationWarning)
            if fit_params:
                warnings.warn('Ignoring fit_params passed as a constructor '
                              'argument in favor of keyword arguments to '
                              'the "fit" method.', RuntimeWarning)
            else:
                fit_params = self.fit_params
        estimator = self.estimator
        cv = check_cv(self.cv, y, classifier=is_classifier(estimator))

        scorers, self.multimetric_ = _check_multimetric_scoring(
            self.estimator, scoring=self.scoring)

        if self.multimetric_:
            if self.refit is not False and (
                    not isinstance(self.refit, six.string_types) or
                    # This will work for both dict / list (tuple)
                    self.refit not in scorers):
                raise ValueError("For multi-metric scoring, the parameter "
                                 "refit must be set to a scorer key "
                                 "to refit an estimator with the best "
                                 "parameter setting on the whole data and "
                                 "make the best_* attributes "
                                 "available for that metric. If this is not "
                                 "needed, refit should be set to False "
                                 "explicitly. %r was passed." % self.refit)
            else:
                refit_metric = self.refit
        else:
            refit_metric = 'score'

        X, y, groups = indexable(X, y, groups)
        n_splits = cv.get_n_splits(X, y, groups)
        # Regenerate parameter iterable for each fit
        candidate_params = list(self._get_param_iterator())
        n_candidates = len(candidate_params)
        if self.verbose > 0:
            print("Fitting {0} folds for each of {1} candidates, totalling"
                  " {2} fits".format(n_splits, n_candidates,
                                     n_candidates * n_splits))

        base_estimator = clone(self.estimator)
        pre_dispatch = self.pre_dispatch

<<<<<<< HEAD
        parallel = Parallel(n_jobs=self.n_jobs, verbose=self.verbose,
                            pre_dispatch=pre_dispatch)

        fit_and_score_kw = dict(
            X=X, y=y, scorer=self.scorer_, verbose=self.verbose,
            fit_params=fit_params,
            return_train_score=self.return_train_score,
            error_score=self.error_score,
            return_n_test_samples=True, return_times=True,
            return_parameters=False)

        out = parallel(delayed(_warm_fit_and_score)(clone(base_estimator),
                                                    warm_candidates,
                                                    train=train, test=test,
                                                    **fit_and_score_kw)
                       for train, test in cv.split(X, y, groups)
                       for warm_candidates in self._generate_warm_start_groups(
                           candidate_params))
        out = sum(out, [])
=======
        out = Parallel(
            n_jobs=self.n_jobs, verbose=self.verbose,
            pre_dispatch=pre_dispatch
        )(delayed(_fit_and_score)(clone(base_estimator), X, y, scorers, train,
                                  test, self.verbose, parameters,
                                  fit_params=fit_params,
                                  return_train_score=self.return_train_score,
                                  return_n_test_samples=True,
                                  return_times=True, return_parameters=False,
                                  error_score=self.error_score)
          for parameters, (train, test) in product(candidate_params,
                                                   cv.split(X, y, groups)))
>>>>>>> 00c0f7b4

        # if one choose to see train score, "out" will contain train score info
        if self.return_train_score:
            (train_score_dicts, test_score_dicts, test_sample_counts, fit_time,
             score_time) = zip(*out)
        else:
            (test_score_dicts, test_sample_counts, fit_time,
             score_time) = zip(*out)

        # test_score_dicts and train_score dicts are lists of dictionaries and
        # we make them into dict of lists
        test_scores = _aggregate_score_dicts(test_score_dicts)
        if self.return_train_score:
            train_scores = _aggregate_score_dicts(train_score_dicts)

        results = dict()

        def _store(key_name, array, weights=None, splits=False, rank=False):
            """A small helper to store the scores/times to the cv_results_"""
            # When iterated first by splits, then by parameters
            # We want `array` to have `n_candidates` rows and `n_splits` cols.
            array = np.array(array, dtype=np.float64).reshape(n_candidates,
                                                              n_splits)
            if splits:
                for split_i in range(n_splits):
                    # Uses closure to alter the results
                    results["split%d_%s"
                            % (split_i, key_name)] = array[:, split_i]

            array_means = np.average(array, axis=1, weights=weights)
            results['mean_%s' % key_name] = array_means
            # Weighted std is not directly available in numpy
            array_stds = np.sqrt(np.average((array -
                                             array_means[:, np.newaxis]) ** 2,
                                            axis=1, weights=weights))
            results['std_%s' % key_name] = array_stds

            if rank:
                results["rank_%s" % key_name] = np.asarray(
                    rankdata(-array_means, method='min'), dtype=np.int32)

        _store('fit_time', fit_time)
        _store('score_time', score_time)
        # Use one MaskedArray and mask all the places where the param is not
        # applicable for that candidate. Use defaultdict as each candidate may
        # not contain all the params
        param_results = defaultdict(partial(MaskedArray,
                                            np.empty(n_candidates,),
                                            mask=True,
                                            dtype=object))
        for cand_i, params in enumerate(candidate_params):
            for name, value in params.items():
                # An all masked empty array gets created for the key
                # `"param_%s" % name` at the first occurence of `name`.
                # Setting the value at an index also unmasks that index
                param_results["param_%s" % name][cand_i] = value

        results.update(param_results)
        # Store a list of param dicts at the key 'params'
        results['params'] = candidate_params

        # NOTE test_sample counts (weights) remain the same for all candidates
        test_sample_counts = np.array(test_sample_counts[:n_splits],
                                      dtype=np.int)
        for scorer_name in scorers.keys():
            # Computed the (weighted) mean and std for test scores alone
            _store('test_%s' % scorer_name, test_scores[scorer_name],
                   splits=True, rank=True,
                   weights=test_sample_counts if self.iid else None)
            if self.return_train_score:
                _store('train_%s' % scorer_name, train_scores[scorer_name],
                       splits=True)

        # For multi-metric evaluation, store the best_index_, best_params_ and
        # best_score_ iff refit is one of the scorer names
        # In single metric evaluation, refit_metric is "score"
        if self.refit or not self.multimetric_:
            self.best_index_ = results["rank_test_%s" % refit_metric].argmin()
            self.best_params_ = candidate_params[self.best_index_]
            self.best_score_ = results["mean_test_%s" % refit_metric][
                self.best_index_]

        if self.refit:
            self.best_estimator_ = clone(base_estimator).set_params(
                **self.best_params_)
            if y is not None:
                self.best_estimator_.fit(X, y, **fit_params)
            else:
                self.best_estimator_.fit(X, **fit_params)

        # Store the only scorer not as a dict for single metric evaluation
        self.scorer_ = scorers if self.multimetric_ else scorers['score']

        self.cv_results_ = results
        self.n_splits_ = n_splits

        return self

    @property
    def grid_scores_(self):
        check_is_fitted(self, 'cv_results_')
        if self.multimetric_:
            raise AttributeError("grid_scores_ attribute is not available for"
                                 " multi-metric evaluation.")
        warnings.warn(
            "The grid_scores_ attribute was deprecated in version 0.18"
            " in favor of the more elaborate cv_results_ attribute."
            " The grid_scores_ attribute will not be available from 0.20",
            DeprecationWarning)

        grid_scores = list()

        for i, (params, mean, std) in enumerate(zip(
                self.cv_results_['params'],
                self.cv_results_['mean_test_score'],
                self.cv_results_['std_test_score'])):
            scores = np.array(list(self.cv_results_['split%d_test_score'
                                                    % s][i]
                                   for s in range(self.n_splits_)),
                              dtype=np.float64)
            grid_scores.append(_CVScoreTuple(params, mean, scores))

        return grid_scores


class GridSearchCV(BaseSearchCV):
    """Exhaustive search over specified parameter values for an estimator.

    Important members are fit, predict.

    GridSearchCV implements a "fit" and a "score" method.
    It also implements "predict", "predict_proba", "decision_function",
    "transform" and "inverse_transform" if they are implemented in the
    estimator used.

    The parameters of the estimator used to apply these methods are optimized
    by cross-validated grid-search over a parameter grid.

    Read more in the :ref:`User Guide <grid_search>`.

    Parameters
    ----------
    estimator : estimator object.
        This is assumed to implement the scikit-learn estimator interface.
        Either estimator needs to provide a ``score`` function,
        or ``scoring`` must be passed.

    param_grid : dict or list of dictionaries
        Dictionary with parameters names (string) as keys and lists of
        parameter settings to try as values, or a list of such
        dictionaries, in which case the grids spanned by each dictionary
        in the list are explored. This enables searching over any sequence
        of parameter settings.

    scoring : string, callable, list/tuple, dict or None, default: None
        A single string (see :ref:`scoring_parameter`) or a callable
        (see :ref:`scoring`) to evaluate the predictions on the test set.

        For evaluating multiple metrics, either give a list of (unique) strings
        or a dict with names as keys and callables as values.

        NOTE that when using custom scorers, each scorer should return a single
        value. Metric functions returning a list/array of values can be wrapped
        into multiple scorers that return one value each.

        See :ref:`multimetric_grid_search` for an example.

        If None, the estimator's default scorer (if available) is used.

    fit_params : dict, optional
        Parameters to pass to the fit method.

        .. deprecated:: 0.19
           ``fit_params`` as a constructor argument was deprecated in version
           0.19 and will be removed in version 0.21. Pass fit parameters to
           the ``fit`` method instead.

    n_jobs : int, default=1
        Number of jobs to run in parallel.

    pre_dispatch : int, or string, optional
        Controls the number of jobs that get dispatched during parallel
        execution. Reducing this number can be useful to avoid an
        explosion of memory consumption when more jobs get dispatched
        than CPUs can process. This parameter can be:

            - None, in which case all the jobs are immediately
              created and spawned. Use this for lightweight and
              fast-running jobs, to avoid delays due to on-demand
              spawning of the jobs

            - An int, giving the exact number of total jobs that are
              spawned

            - A string, giving an expression as a function of n_jobs,
              as in '2*n_jobs'

    iid : boolean, default=True
        If True, the data is assumed to be identically distributed across
        the folds, and the loss minimized is the total loss per sample,
        and not the mean loss across the folds.

    cv : int, cross-validation generator or an iterable, optional
        Determines the cross-validation splitting strategy.
        Possible inputs for cv are:
          - None, to use the default 3-fold cross validation,
          - integer, to specify the number of folds in a `(Stratified)KFold`,
          - An object to be used as a cross-validation generator.
          - An iterable yielding train, test splits.

        For integer/None inputs, if the estimator is a classifier and ``y`` is
        either binary or multiclass, :class:`StratifiedKFold` is used. In all
        other cases, :class:`KFold` is used.

        Refer :ref:`User Guide <cross_validation>` for the various
        cross-validation strategies that can be used here.

<<<<<<< HEAD
    use_warm_start : str or list of str, optional
        The parameters named here will be searched over without clearing the
        estimator state in between.  This allows efficient searches over
        parameters where ``warm_start`` can be used. The user should also set
        the estimator's ``warm_start`` parameter to True.

        Candidate parameter settings will be reordered to maximise use of this
        feature.

    refit : boolean, default=True
        Refit the best estimator with the entire dataset.
        If "False", it is impossible to make predictions using
        this GridSearchCV instance after fitting.
=======
    refit : boolean, or string, default=True
        Refit an estimator using the best found parameters on the whole
        dataset.

        For multiple metric evaluation, this needs to be a string denoting the
        scorer is used to find the best parameters for refitting the estimator
        at the end.

        The refitted estimator is made available at the ``best_estimator_``
        attribute and permits using ``predict`` directly on this
        ``GridSearchCV`` instance.

        Also for multiple metric evaluation, the attributes ``best_index_``,
        ``best_score_`` and ``best_parameters_`` will only be available if
        ``refit`` is set and all of them will be determined w.r.t this specific
        scorer.

        See ``scoring`` parameter to know more about multiple metric
        evaluation.
>>>>>>> 00c0f7b4

    verbose : integer
        Controls the verbosity: the higher, the more messages.

    error_score : 'raise' (default) or numeric
        Value to assign to the score if an error occurs in estimator fitting.
        If set to 'raise', the error is raised. If a numeric value is given,
        FitFailedWarning is raised. This parameter does not affect the refit
        step, which will always raise the error.

    return_train_score : boolean, default=True
        If ``'False'``, the ``cv_results_`` attribute will not include training
        scores.


    Examples
    --------
    >>> from sklearn import svm, datasets
    >>> from sklearn.model_selection import GridSearchCV
    >>> iris = datasets.load_iris()
    >>> parameters = {'kernel':('linear', 'rbf'), 'C':[1, 10]}
    >>> svc = svm.SVC()
    >>> clf = GridSearchCV(svc, parameters)
    >>> clf.fit(iris.data, iris.target)
    ...                             # doctest: +NORMALIZE_WHITESPACE +ELLIPSIS
    GridSearchCV(cv=None, error_score=...,
           estimator=SVC(C=1.0, cache_size=..., class_weight=..., coef0=...,
                         decision_function_shape='ovr', degree=..., gamma=...,
                         kernel='rbf', max_iter=-1, probability=False,
                         random_state=None, shrinking=True, tol=...,
                         verbose=False),
           fit_params=None, iid=..., n_jobs=1,
           param_grid=..., pre_dispatch=..., refit=..., return_train_score=...,
           scoring=..., verbose=...)
    >>> sorted(clf.cv_results_.keys())
    ...                             # doctest: +NORMALIZE_WHITESPACE +ELLIPSIS
    ['mean_fit_time', 'mean_score_time', 'mean_test_score',...
     'mean_train_score', 'param_C', 'param_kernel', 'params',...
     'rank_test_score', 'split0_test_score',...
     'split0_train_score', 'split1_test_score', 'split1_train_score',...
     'split2_test_score', 'split2_train_score',...
     'std_fit_time', 'std_score_time', 'std_test_score', 'std_train_score'...]

    Attributes
    ----------
    cv_results_ : dict of numpy (masked) ndarrays
        A dict with keys as column headers and values as columns, that can be
        imported into a pandas ``DataFrame``.

        For instance the below given table

        +------------+-----------+------------+-----------------+---+---------+
        |param_kernel|param_gamma|param_degree|split0_test_score|...|rank_t...|
        +============+===========+============+=================+===+=========+
        |  'poly'    |     --    |      2     |        0.8      |...|    2    |
        +------------+-----------+------------+-----------------+---+---------+
        |  'poly'    |     --    |      3     |        0.7      |...|    4    |
        +------------+-----------+------------+-----------------+---+---------+
        |  'rbf'     |     0.1   |     --     |        0.8      |...|    3    |
        +------------+-----------+------------+-----------------+---+---------+
        |  'rbf'     |     0.2   |     --     |        0.9      |...|    1    |
        +------------+-----------+------------+-----------------+---+---------+

        will be represented by a ``cv_results_`` dict of::

            {
            'param_kernel': masked_array(data = ['poly', 'poly', 'rbf', 'rbf'],
                                         mask = [False False False False]...)
            'param_gamma': masked_array(data = [-- -- 0.1 0.2],
                                        mask = [ True  True False False]...),
            'param_degree': masked_array(data = [2.0 3.0 -- --],
                                         mask = [False False  True  True]...),
            'split0_test_score'  : [0.8, 0.7, 0.8, 0.9],
            'split1_test_score'  : [0.82, 0.5, 0.7, 0.78],
            'mean_test_score'    : [0.81, 0.60, 0.75, 0.82],
            'std_test_score'     : [0.02, 0.01, 0.03, 0.03],
            'rank_test_score'    : [2, 4, 3, 1],
            'split0_train_score' : [0.8, 0.9, 0.7],
            'split1_train_score' : [0.82, 0.5, 0.7],
            'mean_train_score'   : [0.81, 0.7, 0.7],
            'std_train_score'    : [0.03, 0.03, 0.04],
            'mean_fit_time'      : [0.73, 0.63, 0.43, 0.49],
            'std_fit_time'       : [0.01, 0.02, 0.01, 0.01],
            'mean_score_time'    : [0.007, 0.06, 0.04, 0.04],
            'std_score_time'     : [0.001, 0.002, 0.003, 0.005],
            'params'             : [{'kernel': 'poly', 'degree': 2}, ...],
            }

        NOTE

        The key ``'params'`` is used to store a list of parameter
        settings dicts for all the parameter candidates.

        The ``mean_fit_time``, ``std_fit_time``, ``mean_score_time`` and
        ``std_score_time`` are all in seconds.

        For multi-metric evaluation, the scores for all the scorers are
        available in the ``cv_results_`` dict at the keys ending with that
        scorer's name (``'_<scorer_name>'``) instead of ``'_score'`` shown
        above. ('split0_test_precision', 'mean_train_precision' etc.)

    best_estimator_ : estimator or dict
        Estimator that was chosen by the search, i.e. estimator
        which gave highest score (or smallest loss if specified)
        on the left out data. Not available if ``refit=False``.

        See ``refit`` parameter for more information on allowed values.

    best_score_ : float
        Mean cross-validated score of the best_estimator

        For multi-metric evaluation, this is present only if ``refit`` is
        specified.

    best_params_ : dict
        Parameter setting that gave the best results on the hold out data.

        For multi-metric evaluation, this is present only if ``refit`` is
        specified.

    best_index_ : int
        The index (of the ``cv_results_`` arrays) which corresponds to the best
        candidate parameter setting.

        The dict at ``search.cv_results_['params'][search.best_index_]`` gives
        the parameter setting for the best model, that gives the highest
        mean score (``search.best_score_``).

        For multi-metric evaluation, this is present only if ``refit`` is
        specified.

    scorer_ : function or a dict
        Scorer function used on the held out data to choose the best
        parameters for the model.

        For multi-metric evaluation, this attribute holds the validated
        ``scoring`` dict which maps the scorer key to the scorer callable.

    n_splits_ : int
        The number of cross-validation splits (folds/iterations).

    Notes
    ------
    The parameters selected are those that maximize the score of the left out
    data, unless an explicit score is passed in which case it is used instead.

    If `n_jobs` was set to a value higher than one, the data is copied for each
    point in the grid (and not `n_jobs` times). This is done for efficiency
    reasons if individual jobs take very little time, but may raise errors if
    the dataset is large and not enough memory is available.  A workaround in
    this case is to set `pre_dispatch`. Then, the memory is copied only
    `pre_dispatch` many times. A reasonable value for `pre_dispatch` is `2 *
    n_jobs`.

    See Also
    ---------
    :class:`ParameterGrid`:
        generates all the combinations of a hyperparameter grid.

    :func:`sklearn.model_selection.train_test_split`:
        utility function to split the data into a development set usable
        for fitting a GridSearchCV instance and an evaluation set for
        its final evaluation.

    :func:`sklearn.metrics.make_scorer`:
        Make a scorer from a performance metric or loss function.

    """

    def __init__(self, estimator, param_grid, scoring=None, fit_params=None,
                 n_jobs=1, iid=True, refit=True, cv=None, verbose=0,
                 pre_dispatch='2*n_jobs', error_score='raise',
                 return_train_score=True, use_warm_start=False):
        super(GridSearchCV, self).__init__(
            estimator=estimator, scoring=scoring, fit_params=fit_params,
            n_jobs=n_jobs, iid=iid, refit=refit, cv=cv, verbose=verbose,
            pre_dispatch=pre_dispatch, error_score=error_score,
            return_train_score=return_train_score)
        self.param_grid = param_grid
        _check_param_grid(param_grid)
        self.use_warm_start = use_warm_start

    def _get_param_iterator(self):
        """Return ParameterGrid instance for the given param_grid"""
        return ParameterGrid(self.param_grid,
                             least_significant=self.use_warm_start)


class RandomizedSearchCV(BaseSearchCV):
    """Randomized search on hyper parameters.

    RandomizedSearchCV implements a "fit" and a "score" method.
    It also implements "predict", "predict_proba", "decision_function",
    "transform" and "inverse_transform" if they are implemented in the
    estimator used.

    The parameters of the estimator used to apply these methods are optimized
    by cross-validated search over parameter settings.

    In contrast to GridSearchCV, not all parameter values are tried out, but
    rather a fixed number of parameter settings is sampled from the specified
    distributions. The number of parameter settings that are tried is
    given by n_iter.

    If all parameters are presented as a list,
    sampling without replacement is performed. If at least one parameter
    is given as a distribution, sampling with replacement is used.
    It is highly recommended to use continuous distributions for continuous
    parameters.

    Read more in the :ref:`User Guide <randomized_parameter_search>`.

    Parameters
    ----------
    estimator : estimator object.
        A object of that type is instantiated for each grid point.
        This is assumed to implement the scikit-learn estimator interface.
        Either estimator needs to provide a ``score`` function,
        or ``scoring`` must be passed.

    param_distributions : dict
        Dictionary with parameters names (string) as keys and distributions
        or lists of parameters to try. Distributions must provide a ``rvs``
        method for sampling (such as those from scipy.stats.distributions).
        If a list is given, it is sampled uniformly.

    n_iter : int, default=10
        Number of parameter settings that are sampled. n_iter trades
        off runtime vs quality of the solution.

    scoring : string, callable, list/tuple, dict or None, default: None
        A single string (see :ref:`scoring_parameter`) or a callable
        (see :ref:`scoring`) to evaluate the predictions on the test set.

        For evaluating multiple metrics, either give a list of (unique) strings
        or a dict with names as keys and callables as values.

        NOTE that when using custom scorers, each scorer should return a single
        value. Metric functions returning a list/array of values can be wrapped
        into multiple scorers that return one value each.

        See :ref:`multimetric_grid_search` for an example.

        If None, the estimator's default scorer (if available) is used.

    fit_params : dict, optional
        Parameters to pass to the fit method.

        .. deprecated:: 0.19
           ``fit_params`` as a constructor argument was deprecated in version
           0.19 and will be removed in version 0.21. Pass fit parameters to
           the ``fit`` method instead.

    n_jobs : int, default=1
        Number of jobs to run in parallel.

    pre_dispatch : int, or string, optional
        Controls the number of jobs that get dispatched during parallel
        execution. Reducing this number can be useful to avoid an
        explosion of memory consumption when more jobs get dispatched
        than CPUs can process. This parameter can be:

            - None, in which case all the jobs are immediately
              created and spawned. Use this for lightweight and
              fast-running jobs, to avoid delays due to on-demand
              spawning of the jobs

            - An int, giving the exact number of total jobs that are
              spawned

            - A string, giving an expression as a function of n_jobs,
              as in '2*n_jobs'

    iid : boolean, default=True
        If True, the data is assumed to be identically distributed across
        the folds, and the loss minimized is the total loss per sample,
        and not the mean loss across the folds.

    cv : int, cross-validation generator or an iterable, optional
        Determines the cross-validation splitting strategy.
        Possible inputs for cv are:
          - None, to use the default 3-fold cross validation,
          - integer, to specify the number of folds in a `(Stratified)KFold`,
          - An object to be used as a cross-validation generator.
          - An iterable yielding train, test splits.

        For integer/None inputs, if the estimator is a classifier and ``y`` is
        either binary or multiclass, :class:`StratifiedKFold` is used. In all
        other cases, :class:`KFold` is used.

        Refer :ref:`User Guide <cross_validation>` for the various
        cross-validation strategies that can be used here.

    refit : boolean, or string default=True
        Refit an estimator using the best found parameters on the whole
        dataset.

        For multiple metric evaluation, this needs to be a string denoting the
        scorer that would be used to find the best parameters for refitting
        the estimator at the end.

        The refitted estimator is made available at the ``best_estimator_``
        attribute and permits using ``predict`` directly on this
        ``RandomizedSearchCV`` instance.

        Also for multiple metric evaluation, the attributes ``best_index_``,
        ``best_score_`` and ``best_parameters_`` will only be available if
        ``refit`` is set and all of them will be determined w.r.t this specific
        scorer.

        See ``scoring`` parameter to know more about multiple metric
        evaluation.

    verbose : integer
        Controls the verbosity: the higher, the more messages.

    random_state : int, RandomState instance or None, optional, default=None
        Pseudo random number generator state used for random uniform sampling
        from lists of possible values instead of scipy.stats distributions.
        If int, random_state is the seed used by the random number generator;
        If RandomState instance, random_state is the random number generator;
        If None, the random number generator is the RandomState instance used
        by `np.random`.

    error_score : 'raise' (default) or numeric
        Value to assign to the score if an error occurs in estimator fitting.
        If set to 'raise', the error is raised. If a numeric value is given,
        FitFailedWarning is raised. This parameter does not affect the refit
        step, which will always raise the error.

    return_train_score : boolean, default=True
        If ``'False'``, the ``cv_results_`` attribute will not include training
        scores.

    Attributes
    ----------
    cv_results_ : dict of numpy (masked) ndarrays
        A dict with keys as column headers and values as columns, that can be
        imported into a pandas ``DataFrame``.

        For instance the below given table

        +--------------+-------------+-------------------+---+---------------+
        | param_kernel | param_gamma | split0_test_score |...|rank_test_score|
        +==============+=============+===================+===+===============+
        |    'rbf'     |     0.1     |        0.8        |...|       2       |
        +--------------+-------------+-------------------+---+---------------+
        |    'rbf'     |     0.2     |        0.9        |...|       1       |
        +--------------+-------------+-------------------+---+---------------+
        |    'rbf'     |     0.3     |        0.7        |...|       1       |
        +--------------+-------------+-------------------+---+---------------+

        will be represented by a ``cv_results_`` dict of::

            {
            'param_kernel' : masked_array(data = ['rbf', 'rbf', 'rbf'],
                                          mask = False),
            'param_gamma'  : masked_array(data = [0.1 0.2 0.3], mask = False),
            'split0_test_score'  : [0.8, 0.9, 0.7],
            'split1_test_score'  : [0.82, 0.5, 0.7],
            'mean_test_score'    : [0.81, 0.7, 0.7],
            'std_test_score'     : [0.02, 0.2, 0.],
            'rank_test_score'    : [3, 1, 1],
            'split0_train_score' : [0.8, 0.9, 0.7],
            'split1_train_score' : [0.82, 0.5, 0.7],
            'mean_train_score'   : [0.81, 0.7, 0.7],
            'std_train_score'    : [0.03, 0.03, 0.04],
            'mean_fit_time'      : [0.73, 0.63, 0.43, 0.49],
            'std_fit_time'       : [0.01, 0.02, 0.01, 0.01],
            'mean_score_time'    : [0.007, 0.06, 0.04, 0.04],
            'std_score_time'     : [0.001, 0.002, 0.003, 0.005],
            'params'             : [{'kernel' : 'rbf', 'gamma' : 0.1}, ...],
            }

        NOTE

        The key ``'params'`` is used to store a list of parameter
        settings dicts for all the parameter candidates.

        The ``mean_fit_time``, ``std_fit_time``, ``mean_score_time`` and
        ``std_score_time`` are all in seconds.

        For multi-metric evaluation, the scores for all the scorers are
        available in the ``cv_results_`` dict at the keys ending with that
        scorer's name (``'_<scorer_name>'``) instead of ``'_score'`` shown
        above. ('split0_test_precision', 'mean_train_precision' etc.)

    best_estimator_ : estimator or dict
        Estimator that was chosen by the search, i.e. estimator
        which gave highest score (or smallest loss if specified)
        on the left out data. Not available if ``refit=False``.

        For multi-metric evaluation, this attribute is present only if
        ``refit`` is specified.

        See ``refit`` parameter for more information on allowed values.

    best_score_ : float
        Mean cross-validated score of the best_estimator.

        For multi-metric evaluation, this is not available if ``refit`` is
        ``False``. See ``refit`` parameter for more information.

    best_params_ : dict
        Parameter setting that gave the best results on the hold out data.

        For multi-metric evaluation, this is not available if ``refit`` is
        ``False``. See ``refit`` parameter for more information.

    best_index_ : int
        The index (of the ``cv_results_`` arrays) which corresponds to the best
        candidate parameter setting.

        The dict at ``search.cv_results_['params'][search.best_index_]`` gives
        the parameter setting for the best model, that gives the highest
        mean score (``search.best_score_``).

        For multi-metric evaluation, this is not available if ``refit`` is
        ``False``. See ``refit`` parameter for more information.

    scorer_ : function or a dict
        Scorer function used on the held out data to choose the best
        parameters for the model.

        For multi-metric evaluation, this attribute holds the validated
        ``scoring`` dict which maps the scorer key to the scorer callable.

    n_splits_ : int
        The number of cross-validation splits (folds/iterations).

    Notes
    -----
    The parameters selected are those that maximize the score of the held-out
    data, according to the scoring parameter.

    If `n_jobs` was set to a value higher than one, the data is copied for each
    parameter setting(and not `n_jobs` times). This is done for efficiency
    reasons if individual jobs take very little time, but may raise errors if
    the dataset is large and not enough memory is available.  A workaround in
    this case is to set `pre_dispatch`. Then, the memory is copied only
    `pre_dispatch` many times. A reasonable value for `pre_dispatch` is `2 *
    n_jobs`.

    See Also
    --------
    :class:`GridSearchCV`:
        Does exhaustive search over a grid of parameters.

    :class:`ParameterSampler`:
        A generator over parameter settins, constructed from
        param_distributions.

    """

    def __init__(self, estimator, param_distributions, n_iter=10, scoring=None,
                 fit_params=None, n_jobs=1, iid=True, refit=True, cv=None,
                 verbose=0, pre_dispatch='2*n_jobs', random_state=None,
                 error_score='raise', return_train_score=True):
        self.param_distributions = param_distributions
        self.n_iter = n_iter
        self.random_state = random_state
        super(RandomizedSearchCV, self).__init__(
             estimator=estimator, scoring=scoring, fit_params=fit_params,
             n_jobs=n_jobs, iid=iid, refit=refit, cv=cv, verbose=verbose,
             pre_dispatch=pre_dispatch, error_score=error_score,
             return_train_score=return_train_score)

    def _get_param_iterator(self):
        """Return ParameterSampler instance for the given distributions"""
        return ParameterSampler(
            self.param_distributions, self.n_iter,
            random_state=self.random_state)<|MERGE_RESOLUTION|>--- conflicted
+++ resolved
@@ -9,17 +9,14 @@
 #         Gael Varoquaux <gael.varoquaux@normalesup.org>
 #         Andreas Mueller <amueller@ais.uni-bonn.de>
 #         Olivier Grisel <olivier.grisel@ensta.org>
-<<<<<<< HEAD
 #         Joel Nothman <joel.nothman@gmail.com>
-=======
 #         Raghav RV <rvraghav93@gmail.com>
->>>>>>> 00c0f7b4
 # License: BSD 3 clause
 
 from abc import ABCMeta, abstractmethod
 from collections import Mapping, namedtuple, defaultdict, Sequence
 from functools import partial, reduce
-from itertools import product
+from itertools import product, chain
 import operator
 import warnings
 
@@ -598,7 +595,8 @@
                 group.append(parameters)
             else:
                 prev_key = param_key
-                yield group
+                if group:
+                    yield group
                 group = [parameters]
         if group:
             yield group
@@ -677,12 +675,11 @@
         base_estimator = clone(self.estimator)
         pre_dispatch = self.pre_dispatch
 
-<<<<<<< HEAD
         parallel = Parallel(n_jobs=self.n_jobs, verbose=self.verbose,
                             pre_dispatch=pre_dispatch)
 
         fit_and_score_kw = dict(
-            X=X, y=y, scorer=self.scorer_, verbose=self.verbose,
+            X=X, y=y, scorer=scorers, verbose=self.verbose,
             fit_params=fit_params,
             return_train_score=self.return_train_score,
             error_score=self.error_score,
@@ -693,24 +690,18 @@
                                                     warm_candidates,
                                                     train=train, test=test,
                                                     **fit_and_score_kw)
-                       for train, test in cv.split(X, y, groups)
-                       for warm_candidates in self._generate_warm_start_groups(
-                           candidate_params))
-        out = sum(out, [])
-=======
-        out = Parallel(
-            n_jobs=self.n_jobs, verbose=self.verbose,
-            pre_dispatch=pre_dispatch
-        )(delayed(_fit_and_score)(clone(base_estimator), X, y, scorers, train,
-                                  test, self.verbose, parameters,
-                                  fit_params=fit_params,
-                                  return_train_score=self.return_train_score,
-                                  return_n_test_samples=True,
-                                  return_times=True, return_parameters=False,
-                                  error_score=self.error_score)
-          for parameters, (train, test) in product(candidate_params,
-                                                   cv.split(X, y, groups)))
->>>>>>> 00c0f7b4
+                       for warm_candidates, (train, test)
+                       in product(self._generate_warm_start_groups(
+                                      candidate_params),
+                                  cv.split(X, y, groups)))
+
+        # out is one list of warm candidate results for each
+        # (warm_group, cv_split) pair.
+        # We want it to be ordered by (candidate, cv split).
+        rolled = []
+        for i in range(0, len(out), n_splits):
+            rolled.extend(zip(*out[i:i + n_splits]))
+        out = sum(rolled, ())
 
         # if one choose to see train score, "out" will contain train score info
         if self.return_train_score:
@@ -928,7 +919,39 @@
         Refer :ref:`User Guide <cross_validation>` for the various
         cross-validation strategies that can be used here.
 
-<<<<<<< HEAD
+    refit : boolean, or string, default=True
+        Refit an estimator using the best found parameters on the whole
+        dataset.
+
+        For multiple metric evaluation, this needs to be a string denoting the
+        scorer is used to find the best parameters for refitting the estimator
+        at the end.
+
+        The refitted estimator is made available at the ``best_estimator_``
+        attribute and permits using ``predict`` directly on this
+        ``GridSearchCV`` instance.
+
+        Also for multiple metric evaluation, the attributes ``best_index_``,
+        ``best_score_`` and ``best_parameters_`` will only be available if
+        ``refit`` is set and all of them will be determined w.r.t this specific
+        scorer.
+
+        See ``scoring`` parameter to know more about multiple metric
+        evaluation.
+
+    verbose : integer
+        Controls the verbosity: the higher, the more messages.
+
+    error_score : 'raise' (default) or numeric
+        Value to assign to the score if an error occurs in estimator fitting.
+        If set to 'raise', the error is raised. If a numeric value is given,
+        FitFailedWarning is raised. This parameter does not affect the refit
+        step, which will always raise the error.
+
+    return_train_score : boolean, default=True
+        If ``'False'``, the ``cv_results_`` attribute will not include training
+        scores.
+
     use_warm_start : str or list of str, optional
         The parameters named here will be searched over without clearing the
         estimator state in between.  This allows efficient searches over
@@ -937,45 +960,6 @@
 
         Candidate parameter settings will be reordered to maximise use of this
         feature.
-
-    refit : boolean, default=True
-        Refit the best estimator with the entire dataset.
-        If "False", it is impossible to make predictions using
-        this GridSearchCV instance after fitting.
-=======
-    refit : boolean, or string, default=True
-        Refit an estimator using the best found parameters on the whole
-        dataset.
-
-        For multiple metric evaluation, this needs to be a string denoting the
-        scorer is used to find the best parameters for refitting the estimator
-        at the end.
-
-        The refitted estimator is made available at the ``best_estimator_``
-        attribute and permits using ``predict`` directly on this
-        ``GridSearchCV`` instance.
-
-        Also for multiple metric evaluation, the attributes ``best_index_``,
-        ``best_score_`` and ``best_parameters_`` will only be available if
-        ``refit`` is set and all of them will be determined w.r.t this specific
-        scorer.
-
-        See ``scoring`` parameter to know more about multiple metric
-        evaluation.
->>>>>>> 00c0f7b4
-
-    verbose : integer
-        Controls the verbosity: the higher, the more messages.
-
-    error_score : 'raise' (default) or numeric
-        Value to assign to the score if an error occurs in estimator fitting.
-        If set to 'raise', the error is raised. If a numeric value is given,
-        FitFailedWarning is raised. This parameter does not affect the refit
-        step, which will always raise the error.
-
-    return_train_score : boolean, default=True
-        If ``'False'``, the ``cv_results_`` attribute will not include training
-        scores.
 
 
     Examples
