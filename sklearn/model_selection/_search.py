--- conflicted
+++ resolved
@@ -982,19 +982,6 @@
         step, which will always raise the error.
 
     return_train_score : boolean, optional
-        If ``False``, the ``cv_results_`` attribute will not include training
-        scores.
-
-<<<<<<< HEAD
-    use_warm_start : str or list of str, optional
-        The parameters named here will be searched over without clearing the
-        estimator state in between.  This allows efficient searches over
-        parameters where ``warm_start`` can be used. The user should also set
-        the estimator's ``warm_start`` parameter to True.
-
-        Candidate parameter settings will be reordered to maximise use of this
-        feature.
-=======
         Current default is ``'warn'``, which behaves as ``True`` in addition
         to raising a warning when a training score is looked up.
         That default will be changed to ``False`` in 0.21.
@@ -1003,8 +990,15 @@
         However computing the scores on the training set can be computationally
         expensive and is not strictly required to select the parameters that
         yield the best generalization performance.
->>>>>>> e9299adc
-
+        
+    use_warm_start : str or list of str, optional
+        The parameters named here will be searched over without clearing the
+        estimator state in between.  This allows efficient searches over
+        parameters where ``warm_start`` can be used. The user should also set
+        the estimator's ``warm_start`` parameter to True.
+
+        Candidate parameter settings will be reordered to maximise use of this
+        feature.
 
     Examples
     --------
@@ -1163,11 +1157,7 @@
     def __init__(self, estimator, param_grid, scoring=None, fit_params=None,
                  n_jobs=1, iid='warn', refit=True, cv=None, verbose=0,
                  pre_dispatch='2*n_jobs', error_score='raise',
-<<<<<<< HEAD
-                 return_train_score=True, use_warm_start=False):
-=======
-                 return_train_score="warn"):
->>>>>>> e9299adc
+                 return_train_score="warn", use_warm_start=False):
         super(GridSearchCV, self).__init__(
             estimator=estimator, scoring=scoring, fit_params=fit_params,
             n_jobs=n_jobs, iid=iid, refit=refit, cv=cv, verbose=verbose,
