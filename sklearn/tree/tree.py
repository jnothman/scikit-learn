--- conflicted
+++ resolved
@@ -1225,16 +1225,12 @@
         the input samples) required to be at a leaf node. Samples have
         equal weight when sample_weight is not provided.
 
-<<<<<<< HEAD
         .. deprecated:: 0.20
            The parameter ``min_weight_fraction_leaf`` is deprecated in version
            0.20. Its implementation, like ``min_samples_leaf``, is ineffective
            for regularization.
 
-    max_features : int, float, string or None, optional (default=None)
-=======
     max_features : int, float, string or None, optional (default="auto")
->>>>>>> 6cf1f6ab
         The number of features to consider when looking for the best split:
 
             - If int, then consider `max_features` features at each split.
@@ -1422,16 +1418,12 @@
         the input samples) required to be at a leaf node. Samples have
         equal weight when sample_weight is not provided.
 
-<<<<<<< HEAD
         .. deprecated:: 0.20
            The parameter ``min_weight_fraction_leaf`` is deprecated in version
            0.20. Its implementation, like ``min_samples_leaf``, is ineffective
            for regularization.
 
-    max_features : int, float, string or None, optional (default=None)
-=======
     max_features : int, float, string or None, optional (default="auto")
->>>>>>> 6cf1f6ab
         The number of features to consider when looking for the best split:
 
         - If int, then consider `max_features` features at each split.
