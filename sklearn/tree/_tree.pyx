--- conflicted
+++ resolved
@@ -1684,17 +1684,10 @@
 
 # Best first builder ----------------------------------------------------------
 
-<<<<<<< HEAD
-cdef void _add_split_node(Splitter splitter, Tree tree,
-                          SIZE_t start, SIZE_t end, double impurity,
-                          bint is_first, bint is_left, Node *parent,
-                          SIZE_t depth, PriorityHeapRecord* res) nogil:
-=======
 cdef int _add_split_node(Splitter splitter, Tree tree,
                          SIZE_t start, SIZE_t end, double impurity,
-                         bint is_first, bint is_left, SIZE_t parent_id,
+                         bint is_first, bint is_left, Node *parent,
                          SIZE_t depth, PriorityHeapRecord* res) nogil:
->>>>>>> 70011287
     """Adds node w/ partition ``[start, end)`` to the frontier. """
     cdef SIZE_t pos
     cdef SIZE_t feature
@@ -1723,16 +1716,12 @@
                             &split_improvement)
         is_leaf = is_leaf or (pos >= end)
 
-<<<<<<< HEAD
-    node_id = tree._add_node(parent - tree.nodes if parent != NULL else _TREE_UNDEFINED,
+    node_id = tree._add_node(parent - tree.nodes if parent != NULL
+                                                 else _TREE_UNDEFINED,
                              is_left, is_leaf,
                              feature, threshold, impurity, n_node_samples)
-=======
-    node_id = tree._add_node(parent_id, is_left, is_leaf, feature,
-                             threshold, impurity, n_node_samples)
     if node_id == <SIZE_t>(-1):
         return -1
->>>>>>> 70011287
 
     # compute values also for split nodes (might become leafs later).
     splitter.node_value(tree.value + node_id * tree.value_stride)
@@ -1753,11 +1742,8 @@
         res.pos = end
         res.is_leaf = 1
         res.improvement = 0.0
-<<<<<<< HEAD
-=======
 
     return 0
->>>>>>> 70011287
 
 
 cdef int _add_to_frontier(PriorityHeapRecord* rec, PriorityHeap frontier) nogil:
@@ -1818,23 +1804,13 @@
 
         with nogil:
             # add root to frontier
-<<<<<<< HEAD
-            _add_split_node(splitter, tree,
-                            0, n_node_samples, INFINITY, IS_FIRST, IS_LEFT,
-                            NULL, 0, &split_node_left)
-            rc = _add_to_frontier(&split_node_left, frontier)
-            if rc == -1:
-                with gil:
-                    raise MemoryError()
-=======
             rc = _add_split_node(splitter, tree,
                                  0, n_node_samples, INFINITY, IS_FIRST,
-                                 IS_LEFT, _TREE_UNDEFINED, 0, &split_node_left)
+                                 IS_LEFT, NULL, 0, &split_node_left)
             if rc >= 0:
                 rc = _add_to_frontier(&split_node_left, frontier)
         if rc == -1:
             raise MemoryError()
->>>>>>> 70011287
 
         with nogil:
             while not frontier.is_empty():
@@ -1857,22 +1833,10 @@
                     max_split_nodes -= 1
 
                     # Compute left split node
-<<<<<<< HEAD
-                    _add_split_node(splitter, tree,
-                                    record.start, record.pos, record.impurity,
-                                    IS_NOT_FIRST, IS_LEFT, node,
-                                    record.depth + 1, &split_node_left)
-
-                    # Compute right split node
-                    _add_split_node(splitter, tree, record.pos,
-                                    record.end, record.impurity,
-                                    IS_NOT_FIRST, IS_NOT_LEFT, node,
-                                    record.depth + 1, &split_node_right)
-=======
                     rc = _add_split_node(splitter, tree,
                                          record.start, record.pos,
                                          record.impurity, IS_NOT_FIRST,
-                                         IS_LEFT, node_id, record.depth + 1,
+                                         IS_LEFT, node, record.depth + 1,
                                          &split_node_left)
                     if rc == -1:
                         break
@@ -1880,11 +1844,10 @@
                     # Compute right split node
                     rc = _add_split_node(splitter, tree, record.pos,
                                          record.end, record.impurity,
-                                         IS_NOT_FIRST, IS_NOT_LEFT, node_id,
+                                         IS_NOT_FIRST, IS_NOT_LEFT, node,
                                          record.depth + 1, &split_node_right)
                     if rc == -1:
                         break
->>>>>>> 70011287
 
                     # Add nodes to queue
                     rc = _add_to_frontier(&split_node_left, frontier)
@@ -2000,13 +1963,7 @@
         # Inner structures
         self.node_count = 0
         self.capacity = 0
-        self.children_left = NULL
-        self.children_right = NULL
-        self.feature = NULL
-        self.threshold = NULL
         self.value = NULL
-        self.impurity = NULL
-        self.n_node_samples = NULL
 
         # Input/Output layout
         self.n_features = n_features
@@ -2032,7 +1989,6 @@
         self.random_state = random_state
         self.max_leaf_nodes = max_leaf_nodes
 
-<<<<<<< HEAD
         # Inner structures
         self.node_count = 0
         self.capacity = 0
@@ -2041,8 +1997,6 @@
         self.node_ndarray = None
         self.nodes = NULL
 
-=======
->>>>>>> 70011287
     def __dealloc__(self):
         """Destructor."""
         # Free all inner structures
@@ -2110,7 +2064,6 @@
 
         self.capacity = capacity
 
-<<<<<<< HEAD
         with gil:
             value_shape = (capacity, self.n_outputs, self.max_n_classes)
             if self.node_ndarray is None:
@@ -2125,42 +2078,6 @@
             # Typed MemoryViews are efficient to access
             self.nodes = <Node *>(<np.ndarray> self.node_ndarray).data
             self.value = <double *>(<np.ndarray> self.value_ndarray).data
-=======
-        cdef void* tmp = realloc(self.children_left, capacity * sizeof(SIZE_t))
-        if tmp == NULL:
-            return -1
-        self.children_left = <SIZE_t*>tmp
-
-        tmp = realloc(self.children_right, capacity * sizeof(SIZE_t))
-        if tmp == NULL:
-            return -1
-        self.children_right = <SIZE_t*>tmp
-
-        tmp = realloc(self.feature, capacity * sizeof(SIZE_t))
-        if tmp == NULL:
-            return -1
-        self.feature = <SIZE_t*>tmp
-
-        tmp = realloc(self.threshold, capacity * sizeof(double))
-        if tmp == NULL:
-            return -1
-        self.threshold = <double*>tmp
-
-        tmp = realloc(self.value, capacity * self.value_stride * sizeof(double))
-        if tmp == NULL:
-            return -1
-        self.value = <double*>tmp
-
-        tmp = realloc(self.impurity, capacity * sizeof(double))
-        if tmp == NULL:
-            return -1
-        self.impurity = <double*>tmp
-
-        tmp = realloc(self.n_node_samples, capacity * sizeof(SIZE_t))
-        if tmp == NULL:
-            return -1
-        self.n_node_samples = <SIZE_t*>tmp
->>>>>>> 70011287
 
         # if capacity smaller than node_count, adjust the counter
         if capacity < self.node_count:
@@ -2214,81 +2131,10 @@
 
     cpdef predict(self, np.ndarray[DTYPE_t, ndim=2] X):
         """Predict target for X."""
-<<<<<<< HEAD
         out = self.value_ndarray.take(self.apply(X), axis=0, mode='clip')
         if self.n_outputs == 1:
             out = out.reshape(X.shape[0], self.max_n_classes)
         return out
-=======
-        cdef SIZE_t* children_left = self.children_left
-        cdef SIZE_t* children_right = self.children_right
-        cdef SIZE_t* feature = self.feature
-        cdef double* threshold = self.threshold
-        cdef double* value = self.value
-
-        cdef SIZE_t n_samples = X.shape[0]
-        cdef SIZE_t* n_classes = self.n_classes
-        cdef SIZE_t n_outputs = self.n_outputs
-        cdef SIZE_t max_n_classes = self.max_n_classes
-        cdef SIZE_t value_stride = self.value_stride
-
-        cdef SIZE_t node_id = 0
-        cdef SIZE_t offset
-        cdef SIZE_t i
-        cdef SIZE_t k
-        cdef SIZE_t c
-
-        cdef np.ndarray[np.float64_t, ndim=2] out
-        cdef np.ndarray[np.float64_t, ndim=3] out_multi
-
-        if n_outputs == 1:
-            out = np.zeros((n_samples, max_n_classes), dtype=np.float64)
-
-            with nogil:
-                for i in range(n_samples):
-                    node_id = 0
-
-                    # While node_id not a leaf
-                    while children_left[node_id] != _TREE_LEAF:
-                        # ... and children_right[node_id] != _TREE_LEAF:
-                        if X[i, feature[node_id]] <= threshold[node_id]:
-                            node_id = children_left[node_id]
-                        else:
-                            node_id = children_right[node_id]
-
-                    offset = node_id * value_stride
-
-                    for c in range(n_classes[0]):
-                        out[i, c] = value[offset + c]
-
-            return out
-
-        else: # n_outputs > 1
-            out_multi = np.zeros((n_samples,
-                                  n_outputs,
-                                  max_n_classes), dtype=np.float64)
-
-            with nogil:
-                for i in range(n_samples):
-                    node_id = 0
-
-                    # While node_id not a leaf
-                    while children_left[node_id] != _TREE_LEAF:
-                        # ... and children_right[node_id] != _TREE_LEAF:
-                        if X[i, feature[node_id]] <= threshold[node_id]:
-                            node_id = children_left[node_id]
-                        else:
-                            node_id = children_right[node_id]
-
-                    offset = node_id * value_stride
-
-                    for k in range(n_outputs):
-                        for c in range(n_classes[k]):
-                            out_multi[i, k, c] = value[offset + c]
-                        offset += max_n_classes
-
-            return out_multi
->>>>>>> 70011287
 
     cpdef apply(self, np.ndarray[DTYPE_t, ndim=2] X):
         """Finds the terminal region (=leaf node) for each sample in X."""
@@ -2300,13 +2146,8 @@
         cdef SIZE_t[:] out = out_array
 
         with nogil:
-<<<<<<< HEAD
-            for i from 0 <= i < n_samples:
+            for i in range(n_samples):
                 node = self.nodes
-=======
-            for i in range(n_samples):
-                node_id = 0
->>>>>>> 70011287
 
                 # While node not a leaf
                 while node.left_child != _TREE_LEAF:
@@ -2333,7 +2174,6 @@
         cdef np.ndarray[np.float64_t, ndim=1] importances
         importances = np.zeros((self.n_features,))
 
-<<<<<<< HEAD
         while node != end_node:
             if node.left_child != _TREE_LEAF:
                 # ... and node.right_child != _TREE_LEAF:
@@ -2341,13 +2181,6 @@
                 right = &nodes[node.right_child]
                 n_left = left.n_samples
                 n_right = right.n_samples
-=======
-        for node in range(node_count):
-            if children_left[node] != _TREE_LEAF:
-                # ... and children_right[node] != _TREE_LEAF:
-                n_left = n_node_samples[children_left[node]]
-                n_right = n_node_samples[children_right[node]]
->>>>>>> 70011287
 
                 importances[node.feature] += (node.n_samples * node.impurity -
                                               left.n_samples * left.impurity -
