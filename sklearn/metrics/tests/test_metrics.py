from __future__ import division

import random
import warnings
import numpy as np

from sklearn import datasets
from sklearn import svm
<<<<<<< HEAD
from sklearn.metrics import auc
from sklearn.metrics import classification_report
from sklearn.metrics import confusion_matrix
from sklearn.metrics import explained_variance_score
from sklearn.metrics import r2_score
from sklearn.metrics import f1_score
from sklearn.metrics import matthews_corrcoef
from sklearn.metrics import mean_squared_error
from sklearn.metrics import mean_absolute_error
from sklearn.metrics import precision_recall_curve
from sklearn.metrics import precision_recall_fscore_support
from sklearn.metrics import precision_score
from sklearn.metrics import recall_score
from sklearn.metrics import roc_curve
from sklearn.metrics import auc_score
from sklearn.metrics import average_precision_score
from sklearn.metrics import zero_one
from sklearn.metrics import hinge_loss
from sklearn.metrics import weighted_r2_score
=======

from sklearn.utils.testing import (assert_true,
                                   assert_raises,
                                   assert_equal,
                                   assert_almost_equal,
                                   assert_not_equal,
                                   assert_array_equal,
                                   assert_array_almost_equal)


from sklearn.metrics import (accuracy_score,
                             average_precision_score,
                             auc,
                             auc_score,
                             classification_report,
                             confusion_matrix,
                             explained_variance_score,
                             f1_score,
                             hinge_loss,
                             matthews_corrcoef,
                             mean_squared_error,
                             mean_absolute_error,
                             precision_recall_curve,
                             precision_recall_fscore_support,
                             precision_score,
                             recall_score,
                             r2_score,
                             roc_curve,
                             zero_one,
                             zero_one_score,
                             zero_one_loss)
>>>>>>> 5fa23ac6


def make_prediction(dataset=None, binary=False):
    """Make some classification predictions on a toy dataset using a SVC

    If binary is True restrict to a binary classification problem instead of a
    multiclass classification problem
    """

    if dataset is None:
        # import some data to play with
        dataset = datasets.load_iris()

    X = dataset.data
    y = dataset.target

    if binary:
        # restrict to a binary classification task
        X, y = X[y < 2], y[y < 2]

    n_samples, n_features = X.shape
    p = range(n_samples)

    random.seed(0)
    random.shuffle(p)
    X, y = X[p], y[p]
    half = int(n_samples / 2)

    # add noisy features to make the problem harder and avoid perfect results
    rng = np.random.RandomState(0)
    X = np.c_[X, rng.randn(n_samples, 200 * n_features)]

    # run classifier, get class probabilities and label predictions
    clf = svm.SVC(kernel='linear', probability=True)
    probas_pred = clf.fit(X[:half], y[:half]).predict_proba(X[half:])

    if binary:
        # only interested in probabilities of the positive case
        # XXX: do we really want a special API for the binary case?
        probas_pred = probas_pred[:, 1]

    y_pred = clf.predict(X[half:])
    y_true = y[half:]
    return y_true, y_pred, probas_pred


def test_roc_curve():
    """Test Area under Receiver Operating Characteristic (ROC) curve"""
    y_true, _, probas_pred = make_prediction(binary=True)

    fpr, tpr, thresholds = roc_curve(y_true, probas_pred)
    roc_auc = auc(fpr, tpr)
    assert_array_almost_equal(roc_auc, 0.80, decimal=2)
    assert_almost_equal(roc_auc, auc_score(y_true, probas_pred))


def test_roc_returns_consistency():
    """Test whether the returned threshold matches up with tpr"""
    # make small toy dataset
    y_true, _, probas_pred = make_prediction(binary=True)
    fpr, tpr, thresholds = roc_curve(y_true, probas_pred)

    # use the given thresholds to determine the tpr
    tpr_correct = []
    for t in range(len(thresholds)):
        tp = np.sum((probas_pred >= thresholds[t]) & y_true)
        p = np.sum(y_true)
        tpr_correct.append(1.0 * tp / p)

    # compare tpr and tpr_correct to see if the thresholds' order was correct
    assert_array_almost_equal(tpr, tpr_correct, decimal=2)


def test_roc_curve_multi():
    """roc_curve not applicable for multi-class problems"""
    y_true, _, probas_pred = make_prediction(binary=False)

    assert_raises(ValueError, roc_curve, y_true, probas_pred)


def test_roc_curve_confidence():
    """roc_curve for confidence scores"""
    y_true, _, probas_pred = make_prediction(binary=True)

    fpr, tpr, thresholds = roc_curve(y_true, probas_pred - 0.5)
    roc_auc = auc(fpr, tpr)
    assert_array_almost_equal(roc_auc, 0.80, decimal=2)


def test_roc_curve_hard():
    """roc_curve for hard decisions"""
    y_true, pred, probas_pred = make_prediction(binary=True)

    # always predict one
    trivial_pred = np.ones(y_true.shape)
    fpr, tpr, thresholds = roc_curve(y_true, trivial_pred)
    roc_auc = auc(fpr, tpr)
    assert_array_almost_equal(roc_auc, 0.50, decimal=2)

    # always predict zero
    trivial_pred = np.zeros(y_true.shape)
    fpr, tpr, thresholds = roc_curve(y_true, trivial_pred)
    roc_auc = auc(fpr, tpr)
    assert_array_almost_equal(roc_auc, 0.50, decimal=2)

    # hard decisions
    fpr, tpr, thresholds = roc_curve(y_true, pred)
    roc_auc = auc(fpr, tpr)
    assert_array_almost_equal(roc_auc, 0.74, decimal=2)


def test_auc():
    """Test Area Under Curve (AUC) computation"""
    x = [0, 1]
    y = [0, 1]
    assert_array_almost_equal(auc(x, y), 0.5)
    x = [1, 0]
    y = [0, 1]
    assert_array_almost_equal(auc(x, y), 0.5)
    x = [0, 1]
    y = [1, 1]
    assert_array_almost_equal(auc(x, y), 1)
    x = [0, 0.5, 1]
    y = [0, 0.5, 1]
    assert_array_almost_equal(auc(x, y), 0.5)


def test_auc_duplicate_values():
    # Test Area Under Curve (AUC) computation with duplicate values

    # auc() was previously sorting the x and y arrays according to the indices
    # from numpy.argsort(x), which was reordering the tied 0's in this example
    # and resulting in an incorrect area computation. This test detects the
    # error.
    x = [0., 0., 0., 0., 0., 0., 0., 0., 0., 0., 0., 0., 0., 0., 0., 0.5, 1.]
    y = [0.1, 0.2, 0.3, 0.4, 0.5, 0.6, 0.7, 0.8, 0.9,
         1., 1., 1., 1., 1., 1., 1., 1.]
    assert_array_almost_equal(auc(x, y), 1.)


def test_auc_errors():
    # Incompatible shapes
    assert_raises(ValueError, auc, [0.0, 0.5, 1.0], [0.1, 0.2])

    # Too few x values
    assert_raises(ValueError, auc, [0.0], [0.1])


def test_precision_recall_f1_score_binary():
    """Test Precision Recall and F1 Score for binary classification task"""
    y_true, y_pred, _ = make_prediction(binary=True)

    # detailed measures for each class
    p, r, f, s = precision_recall_fscore_support(y_true, y_pred, average=None)
    assert_array_almost_equal(p, [0.73, 0.75], 2)
    assert_array_almost_equal(r, [0.76, 0.72], 2)
    assert_array_almost_equal(f, [0.75, 0.74], 2)
    assert_array_equal(s, [25, 25])

    # individual scoring function that can be used for grid search: in the
    # binary class case the score is the value of the measure for the positive
    # class (e.g. label == 1)
    ps = precision_score(y_true, y_pred)
    assert_array_almost_equal(ps, 0.75, 2)

    rs = recall_score(y_true, y_pred)
    assert_array_almost_equal(rs, 0.72, 2)

    fs = f1_score(y_true, y_pred)
    assert_array_almost_equal(fs, 0.74, 2)


def test_average_precision_score_duplicate_values():
    # Duplicate values with precision-recall require a different
    # processing than when computing the AUC of a ROC, because the
    # precision-recall curve is a decreasing curve
    # The following situtation corresponds to a perfect
    # test statistic, the average_precision_score should be 1
    y_true = [0, 0, 0, 0, 1, 1, 1, 1, 1, 1, 1]
    y_score = [0, .1, .1, .4, .5, .6, .6, .9, .9, 1, 1]
    assert_equal(average_precision_score(y_true, y_score), 1)


def test_average_precision_score_tied_values():
    # Here if we go from left to right in y_true, the 0 values are
    # are separated from the 1 values, so it appears that we've
    # Correctly sorted our classifications. But in fact the first two
    # values have the same score (0.5) and so the first two values
    # could be swapped around, creating an imperfect sorting. This
    # imperfection should come through in the end score, making it less
    # than one.
    y_true = [0, 1, 1]
    y_score = [.5, .5, .6]
    assert_not_equal(average_precision_score(y_true, y_score), 1.)


def test_precision_recall_fscore_support_errors():
    y_true, y_pred, _ = make_prediction(binary=True)

    # Bad beta
    assert_raises(ValueError, precision_recall_fscore_support,
                  y_true, y_pred, beta=0.0)

    # Bad pos_label
    assert_raises(ValueError, precision_recall_fscore_support,
                  y_true, y_pred, pos_label=2, average='macro')

    # Bad average option
    assert_raises(ValueError, precision_recall_fscore_support,
                  [0, 1, 2], [1, 2, 0], average='mega')


def test_confusion_matrix_binary():
    """Test confusion matrix - binary classification case"""
    y_true, y_pred, _ = make_prediction(binary=True)

    cm = confusion_matrix(y_true, y_pred)
    assert_array_equal(cm, [[19, 6], [7, 18]])

    tp = cm[0, 0]
    tn = cm[1, 1]
    fp = cm[0, 1]
    fn = cm[1, 0]
    num = (tp * tn - fp * fn)
    den = np.sqrt((tp + fp) * (tp + fn) * (tn + fp) * (tn + fn))
    if den == 0.:
        true_mcc = 0
    else:
        true_mcc = num / den
    mcc = matthews_corrcoef(y_true, y_pred)
    assert_array_almost_equal(mcc, true_mcc, decimal=2)
    assert_array_almost_equal(mcc, 0.48, decimal=2)


def test_matthews_corrcoef_nan():
    with warnings.catch_warnings():
        warnings.simplefilter("ignore")
        assert_equal(matthews_corrcoef([0], [1]), 0.0)


def test_precision_recall_f1_score_multiclass():
    """Test Precision Recall and F1 Score for multiclass classification task"""
    y_true, y_pred, _ = make_prediction(binary=False)

    # compute scores with default labels introspection
    p, r, f, s = precision_recall_fscore_support(y_true, y_pred, average=None)
    assert_array_almost_equal(p, [0.82, 0.55, 0.47], 2)
    assert_array_almost_equal(r, [0.92, 0.17, 0.90], 2)
    assert_array_almost_equal(f, [0.87, 0.26, 0.62], 2)
    assert_array_equal(s, [25, 30, 20])

    # averaging tests
    ps = precision_score(y_true, y_pred, pos_label=1, average='micro')
    assert_array_almost_equal(ps, 0.61, 2)

    rs = recall_score(y_true, y_pred, average='micro')
    assert_array_almost_equal(rs, 0.61, 2)

    fs = f1_score(y_true, y_pred, average='micro')
    assert_array_almost_equal(fs, 0.61, 2)

    ps = precision_score(y_true, y_pred, average='macro')
    assert_array_almost_equal(ps, 0.62, 2)

    rs = recall_score(y_true, y_pred, average='macro')
    assert_array_almost_equal(rs, 0.66, 2)

    fs = f1_score(y_true, y_pred, average='macro')
    assert_array_almost_equal(fs, 0.58, 2)

    ps = precision_score(y_true, y_pred, average='weighted')
    assert_array_almost_equal(ps, 0.62, 2)

    rs = recall_score(y_true, y_pred, average='weighted')
    assert_array_almost_equal(rs, 0.61, 2)

    fs = f1_score(y_true, y_pred, average='weighted')
    assert_array_almost_equal(fs, 0.55, 2)

    # same prediction but with and explicit label ordering
    p, r, f, s = precision_recall_fscore_support(
        y_true, y_pred, labels=[0, 2, 1], average=None)
    assert_array_almost_equal(p, [0.82, 0.47, 0.55], 2)
    assert_array_almost_equal(r, [0.92, 0.90, 0.17], 2)
    assert_array_almost_equal(f, [0.87, 0.62, 0.26], 2)
    assert_array_equal(s, [25, 20, 30])


def test_precision_recall_f1_score_multiclass_pos_label_none():
    """Test Precision Recall and F1 Score for multiclass classification task

    GH Issue #1296
    """
    # initialize data
    y_true = np.array([0, 1, 0, 0, 1, 1, 0, 1, 0, 0, 1, 0, 1, 0, 1])
    y_pred = np.array([1, 1, 0, 1, 0, 1, 1, 1, 1, 0, 1, 0, 1, 0, 1])

    # compute scores with default labels introspection
    p, r, f, s = precision_recall_fscore_support(y_true, y_pred,
                                                 pos_label=None,
                                                 average='weighted')


def test_zero_precision_recall():
    """Check that pathological cases do not bring NaNs"""

    try:
        old_error_settings = np.seterr(all='raise')

        y_true = np.array([0, 1, 2, 0, 1, 2])
        y_pred = np.array([2, 0, 1, 1, 2, 0])

        assert_almost_equal(precision_score(y_true, y_pred,
                                            average='weighted'), 0.0, 2)
        assert_almost_equal(recall_score(y_true, y_pred, average='weighted'),
                            0.0, 2)
        assert_almost_equal(f1_score(y_true, y_pred, average='weighted'),
                            0.0, 2)

    finally:
        np.seterr(**old_error_settings)


def test_confusion_matrix_multiclass():
    """Test confusion matrix - multi-class case"""
    y_true, y_pred, _ = make_prediction(binary=False)

    # compute confusion matrix with default labels introspection
    cm = confusion_matrix(y_true, y_pred)
    assert_array_equal(cm, [[23, 2, 0],
                            [5, 5, 20],
                            [0, 2, 18]])

    # compute confusion matrix with explicit label ordering
    cm = confusion_matrix(y_true, y_pred, labels=[0, 2, 1])
    assert_array_equal(cm, [[23, 0, 2],
                            [0, 18, 2],
                            [5, 20, 5]])


def test_confusion_matrix_multiclass_subset_labels():
    """Test confusion matrix - multi-class case with subset of labels"""
    y_true, y_pred, _ = make_prediction(binary=False)

    # compute confusion matrix with only first two labels considered
    cm = confusion_matrix(y_true, y_pred, labels=[0, 1])
    assert_array_equal(cm, [[23, 2],
                            [5, 5]])

    # compute confusion matrix with explicit label ordering for only subset
    # of labels
    cm = confusion_matrix(y_true, y_pred, labels=[2, 1])
    assert_array_equal(cm, [[18, 2],
                            [20, 5]])


def test_classification_report():
    """Test performance report"""
    iris = datasets.load_iris()
    y_true, y_pred, _ = make_prediction(dataset=iris, binary=False)

    # print classification report with class names
    expected_report = """\
             precision    recall  f1-score   support

     setosa       0.82      0.92      0.87        25
 versicolor       0.56      0.17      0.26        30
  virginica       0.47      0.90      0.62        20

avg / total       0.62      0.61      0.56        75
"""
    report = classification_report(
        y_true, y_pred, labels=range(len(iris.target_names)),
        target_names=iris.target_names)
    assert_equal(report, expected_report)

    # print classification report with label detection
    expected_report = """\
             precision    recall  f1-score   support

          0       0.82      0.92      0.87        25
          1       0.56      0.17      0.26        30
          2       0.47      0.90      0.62        20

avg / total       0.62      0.61      0.56        75
"""
    report = classification_report(y_true, y_pred)
    assert_equal(report, expected_report)


def test_precision_recall_curve():
    y_true, _, probas_pred = make_prediction(binary=True)
    _test_precision_recall_curve(y_true, probas_pred)

    # Use {-1, 1} for labels; make sure original labels aren't modified
    y_true[np.where(y_true == 0)] = -1
    y_true_copy = y_true.copy()
    _test_precision_recall_curve(y_true, probas_pred)
    assert_array_equal(y_true_copy, y_true)

    labels = [1, 0, 0, 1]
    predict_probas = [1, 2, 3, 4]
    p, r, t = precision_recall_curve(labels, predict_probas)
    assert_array_almost_equal(p, np.array([0.5, 0.33333333, 0.5, 1., 1.]))
    assert_array_almost_equal(r, np.array([1., 0.5, 0.5, 0.5, 0.]))
    assert_array_almost_equal(t, np.array([1, 2, 3, 4]))


def _test_precision_recall_curve(y_true, probas_pred):
    """Test Precision-Recall and aread under PR curve"""
    p, r, thresholds = precision_recall_curve(y_true, probas_pred)
    precision_recall_auc = auc(r, p)
    assert_array_almost_equal(precision_recall_auc, 0.82, 2)
    assert_array_almost_equal(precision_recall_auc,
                              average_precision_score(y_true, probas_pred))
    # Smoke test in the case of proba having only one value
    p, r, thresholds = precision_recall_curve(y_true,
                                              np.zeros_like(probas_pred))
    precision_recall_auc = auc(r, p)
    assert_array_almost_equal(precision_recall_auc, 0.75, 3)


def test_precision_recall_curve_errors():
    # Contains non-binary labels
    assert_raises(ValueError, precision_recall_curve,
                  [0, 1, 2], [[0.0], [1.0], [1.0]])


def test_score_scale_invariance():
    # Test that average_precision_score and auc_score are invariant by
    # the scaling or shifting of probabilities
    y_true, _, probas_pred = make_prediction(binary=True)

    roc_auc = auc_score(y_true, probas_pred)
    roc_auc_scaled = auc_score(y_true, 100 * probas_pred)
    roc_auc_shifted = auc_score(y_true, probas_pred - 10)
    assert_equal(roc_auc, roc_auc_scaled)
    assert_equal(roc_auc, roc_auc_shifted)

    pr_auc = average_precision_score(y_true, probas_pred)
    pr_auc_scaled = average_precision_score(y_true, 100 * probas_pred)
    pr_auc_shifted = average_precision_score(y_true, probas_pred - 10)
    assert_equal(pr_auc, pr_auc_scaled)
    assert_equal(pr_auc, pr_auc_shifted)


def test_losses():
    """Test loss functions"""
    y_true, y_pred, _ = make_prediction(binary=True)
    n_samples = y_true.shape[0]

    # Classification
    # --------------
    with warnings.catch_warnings(True):
    # Throw deprecated warning
        assert_equal(zero_one(y_true, y_pred), 13)
        assert_almost_equal(zero_one(y_true, y_pred, normalize=True),
                            13 / float(n_samples), 2)

    assert_almost_equal(zero_one_loss(y_true, y_pred),
                        13 / float(n_samples), 2)
    assert_equal(zero_one_loss(y_true, y_pred, normalize=False), 13)
    assert_almost_equal(zero_one_loss(y_true, y_true), 0.0, 2)
    assert_almost_equal(zero_one_loss(y_true, y_true, normalize=False), 0, 2)

    assert_equal(accuracy_score(y_true, y_pred),
                 1 - zero_one_loss(y_true, y_pred))

    with warnings.catch_warnings(True):
    # Throw deprecated warning
        assert_equal(zero_one_score(y_true, y_pred),
                     1 - zero_one_loss(y_true, y_pred))

    # Regression
    # ----------
    assert_almost_equal(mean_squared_error(y_true, y_pred),
                        12.999 / n_samples, 2)
    assert_almost_equal(mean_squared_error(y_true, y_true),
                        0.00, 2)

    # mean_absolute_error and mean_squared_error are equal because
    # it is a binary problem.
    assert_almost_equal(mean_absolute_error(y_true, y_pred),
                        12.999 / n_samples, 2)
    assert_almost_equal(mean_absolute_error(y_true, y_true), 0.00, 2)

    assert_almost_equal(explained_variance_score(y_true, y_pred), -0.04, 2)
    assert_almost_equal(explained_variance_score(y_true, y_true), 1.00, 2)
    assert_equal(explained_variance_score([0, 0, 0], [0, 1, 1]), 0.0)

    assert_almost_equal(r2_score(y_true, y_pred), -0.04, 2)
    assert_almost_equal(r2_score(y_true, y_true), 1.00, 2)
    assert_equal(r2_score([0, 0, 0], [0, 0, 0]), 1.0)
    assert_equal(r2_score([0, 0, 0], [0, 1, 1]), 0.0)


def test_losses_at_limits():
    # test limit cases
    assert_almost_equal(mean_squared_error([0.], [0.]), 0.00, 2)
    assert_almost_equal(mean_absolute_error([0.], [0.]), 0.00, 2)
    assert_almost_equal(explained_variance_score([0.], [0.]), 1.00, 2)
    assert_almost_equal(r2_score([0., 1], [0., 1]), 1.00, 2)


def test_r2_one_case_error():
    # test whether r2_score raises error given one point
    assert_raises(ValueError, r2_score, [0], [0])


def test_symmetry():
    """Test the symmetry of score and loss functions"""
    y_true, y_pred, _ = make_prediction(binary=True)

    # symmetric
    assert_equal(accuracy_score(y_true, y_pred),
                 accuracy_score(y_pred, y_true))

    with warnings.catch_warnings(True):
        # Throw deprecated warning
        assert_equal(zero_one(y_true, y_pred),
                     zero_one(y_pred, y_true))

        assert_almost_equal(zero_one(y_true, y_pred, normalize=False),
                            zero_one(y_pred, y_true, normalize=False), 2)

    assert_equal(zero_one_loss(y_true, y_pred),
                 zero_one_loss(y_pred, y_true))

    assert_equal(zero_one_loss(y_true, y_pred, normalize=False),
                 zero_one_loss(y_pred, y_true, normalize=False))

    with warnings.catch_warnings(True):
    # Throw deprecated warning
        assert_equal(zero_one_score(y_true, y_pred),
                     zero_one_score(y_pred, y_true))

    assert_almost_equal(mean_squared_error(y_true, y_pred),
                        mean_squared_error(y_pred, y_true))

    assert_almost_equal(mean_absolute_error(y_true, y_pred),
                        mean_absolute_error(y_pred, y_true))

    # not symmetric
    assert_true(explained_variance_score(y_true, y_pred) !=
                explained_variance_score(y_pred, y_true))
    assert_true(r2_score(y_true, y_pred) !=
                r2_score(y_pred, y_true))
    # FIXME: precision and recall aren't symmetric either


def test_hinge_loss_binary():
    y_true = np.array([-1, 1, 1, -1])
    pred_decision = np.array([-8.5, 0.5, 1.5, -0.3])
    assert_equal(1.2 / 4, hinge_loss(y_true, pred_decision))

    y_true = np.array([0, 2, 2, 0])
    pred_decision = np.array([-8.5, 0.5, 1.5, -0.3])
    assert_equal(1.2 / 4,
                 hinge_loss(y_true, pred_decision, pos_label=2, neg_label=0))


def test_roc_curve_one_label():
    y_true = [1, 1, 1, 1, 1, 1, 1, 1, 1, 1]
    y_pred = [0, 1, 0, 1, 0, 1, 0, 1, 0, 1]
    # assert there are warnings
    with warnings.catch_warnings(True) as w:
        fpr, tpr, thresholds = roc_curve(y_true, y_pred)
        assert_equal(len(w), 1)
    # all true labels, all fpr should be nan
    assert_array_equal(fpr,
                       np.nan * np.ones(len(thresholds) + 1))
    # assert there are warnings
    with warnings.catch_warnings(True) as w:
        fpr, tpr, thresholds = roc_curve([1 - x for x in y_true],
                                         y_pred)
        assert_equal(len(w), 1)
    # all negative labels, all tpr should be nan
    assert_array_equal(tpr,
                       np.nan * np.ones(len(thresholds) + 1))


def test_multioutput_regression():
    y_true = np.array([[1, 0, 0, 1],
                       [0, 1, 1, 1],
                       [1, 1, 0, 1],
                       ])

    y_pred = np.array([[0, 0, 0, 1],
                       [1, 0, 1, 1],
                       [0, 0, 0, 1],
                       ])

    error = mean_squared_error(y_true, y_pred)
    assert_almost_equal(error, (1. / 3 + 2. / 3 + 2. / 3) / 4.)

    # mean_absolute_error and mean_squared_error are equal because
    # it is a binary problem.
    error = mean_absolute_error(y_true, y_pred)
    assert_almost_equal(error, (1. / 3 + 2. / 3 + 2. / 3) / 4.)

    error = r2_score(y_true, y_pred)
    assert_almost_equal(error, 1 - 5. / 2)


def test_multioutput_number_of_output_differ():
    y_true = np.array([[1, 0, 0, 1],
                       [0, 1, 1, 1],
                       [1, 1, 0, 1],
                       ])

    y_pred = np.array([[0, 0],
                       [1, 0],
                       [0, 0],
                       ])

    assert_raises(ValueError, mean_squared_error, y_true, y_pred)
    assert_raises(ValueError, mean_absolute_error, y_true, y_pred)
    assert_raises(ValueError, r2_score, y_true, y_pred)


def test_multioutput_regression_invariance_to_dimension_shuffling():
    # test invariance to dimension shuffling
    y_true, y_pred, _ = make_prediction()
    n_dims = 3
    y_true = np.reshape(y_true, (-1, n_dims))
    y_pred = np.reshape(y_pred, (-1, n_dims))

    for metric in [r2_score, mean_squared_error, mean_absolute_error]:
        error = metric(y_true, y_pred)

        for _ in xrange(3):
            perm = np.random.permutation(n_dims)
            assert_almost_equal(error,
                                metric(y_true[:, perm], y_pred[:, perm]))


def test_weighted_r2_score():
    """Test weighted score functions"""
    y_true, y_pred, _ = make_prediction(binary=True)
    n = y_true.shape[0]

    assert_array_equal(r2_score(y_true, y_pred),
                       weighted_r2_score(y_true, y_pred))

    assert_array_equal(r2_score(y_true, y_pred),
                       weighted_r2_score(np.r_[y_true, y_true],
                                         np.r_[y_pred, y_pred],
                                         weights=0.5 * np.ones((2 * n,))))


def test_weighted_r2_score_check():
    """Test input checks of weighted_r2_score"""
    assert_raises(ValueError, weighted_r2_score, [1.0, 0.0, 1.0], [])
    assert_raises(ValueError, weighted_r2_score, [], [])
    assert_raises(ValueError, weighted_r2_score, [1.0], [1.0])<|MERGE_RESOLUTION|>--- conflicted
+++ resolved
@@ -6,27 +6,6 @@
 
 from sklearn import datasets
 from sklearn import svm
-<<<<<<< HEAD
-from sklearn.metrics import auc
-from sklearn.metrics import classification_report
-from sklearn.metrics import confusion_matrix
-from sklearn.metrics import explained_variance_score
-from sklearn.metrics import r2_score
-from sklearn.metrics import f1_score
-from sklearn.metrics import matthews_corrcoef
-from sklearn.metrics import mean_squared_error
-from sklearn.metrics import mean_absolute_error
-from sklearn.metrics import precision_recall_curve
-from sklearn.metrics import precision_recall_fscore_support
-from sklearn.metrics import precision_score
-from sklearn.metrics import recall_score
-from sklearn.metrics import roc_curve
-from sklearn.metrics import auc_score
-from sklearn.metrics import average_precision_score
-from sklearn.metrics import zero_one
-from sklearn.metrics import hinge_loss
-from sklearn.metrics import weighted_r2_score
-=======
 
 from sklearn.utils.testing import (assert_true,
                                    assert_raises,
@@ -54,11 +33,11 @@
                              precision_score,
                              recall_score,
                              r2_score,
+                             weighted_r2_score,
                              roc_curve,
                              zero_one,
                              zero_one_score,
                              zero_one_loss)
->>>>>>> 5fa23ac6
 
 
 def make_prediction(dataset=None, binary=False):
