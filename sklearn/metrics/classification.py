--- conflicted
+++ resolved
@@ -1200,14 +1200,8 @@
     >>> precision_recall_fscore_support(y_true, y_pred, average=None,
     ... labels=['pig', 'dog', 'cat'])
     ... # doctest: +ELLIPSIS,+NORMALIZE_WHITESPACE
-<<<<<<< HEAD
-    (array([0. , 0. , 0.66...]),
-     array([0., 0., 1.]),
-     array([0. , 0. , 0.8]),
-=======
     (array([0.        , 0.        , 0.66...]),
      array([0., 0., 1.]), array([0. , 0. , 0.8]),
->>>>>>> bb5110b8
      array([2, 2, 2]))
 
     """
