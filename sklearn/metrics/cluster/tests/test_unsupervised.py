--- conflicted
+++ resolved
@@ -12,12 +12,8 @@
 from sklearn.utils.testing import assert_greater
 from sklearn.metrics.cluster import silhouette_score
 from sklearn.metrics.cluster import silhouette_samples
-<<<<<<< HEAD
-=======
 from sklearn.metrics.cluster import calinski_harabaz_score
->>>>>>> 71ac9948
 from sklearn.metrics import pairwise_distances
-from sklearn.metrics.cluster import calinski_harabaz_score
 
 
 def test_silhouette():
@@ -82,7 +78,6 @@
             assert_almost_equal(score_euclidean, score_dense_with_sampling)
 
 
-<<<<<<< HEAD
 def test_cluster_size_1():
     # Assert Silhouette Coefficient == 0 when there is 1 sample in a cluster
     # (cluster 0). We also test the case where there are identical samples
@@ -104,7 +99,8 @@
     assert_false(np.isnan(silhouette))
     ss = silhouette_samples(X, labels)
     assert_array_equal(ss, [0, .5, .5, 0, 1, 1])
-=======
+
+
 def test_silhouette_invalid_block_size():
     X = [[0], [0], [1]]
     y = [1, 1, 2]
@@ -168,7 +164,6 @@
         assert_almost_equal(score, silhouette_score(D, np.array(labels),
                                                     metric='precomputed'),
                             decimal=2)
->>>>>>> 71ac9948
 
 
 def test_correct_labelsize():
