"""
This module implements multioutput regression and classification.

The estimators provided in this module are meta-estimators: they require
a base estimator to be provided in their constructor. The meta-estimator
extends single output estimators to multioutput estimators.
"""

# Author: Tim Head <betatim@gmail.com>
# Author: Hugo Bowne-Anderson <hugobowne@gmail.com>
# Author: Chris Rivera <chris.richard.rivera@gmail.com>
# Author: Michael Williamson
# Author: James Ashton Nichols <james.ashton.nichols@gmail.com>
#
# License: BSD 3 clause

import numpy as np
import scipy.sparse as sp
from abc import ABCMeta, abstractmethod
from .base import BaseEstimator, clone, MetaEstimatorMixin
from .base import RegressorMixin, ClassifierMixin
from .model_selection import cross_val_predict
from .utils import check_array, check_X_y, check_random_state
from .utils.fixes import parallel_helper
from .utils.metaestimators import if_delegate_has_method
from .utils.validation import check_is_fitted, has_fit_parameter
from .utils.multiclass import check_classification_targets
from .externals.joblib import Parallel, delayed
from .externals import six

__all__ = ["MultiOutputRegressor", "MultiOutputClassifier", "BaseChain", "ClassifierChain", "RegressorChain"]


def _fit_estimator(estimator, X, y, sample_weight=None):
    estimator = clone(estimator)
    if sample_weight is not None:
        estimator.fit(X, y, sample_weight=sample_weight)
    else:
        estimator.fit(X, y)
    return estimator


def _partial_fit_estimator(estimator, X, y, classes=None, sample_weight=None,
                           first_time=True):
    if first_time:
        estimator = clone(estimator)

    if sample_weight is not None:
        if classes is not None:
            estimator.partial_fit(X, y, classes=classes,
                                  sample_weight=sample_weight)
        else:
            estimator.partial_fit(X, y, sample_weight=sample_weight)
    else:
        if classes is not None:
            estimator.partial_fit(X, y, classes=classes)
        else:
            estimator.partial_fit(X, y)
    return estimator


class MultiOutputEstimator(six.with_metaclass(ABCMeta, BaseEstimator,
                                              MetaEstimatorMixin)):
    @abstractmethod
    def __init__(self, estimator, n_jobs=1):
        self.estimator = estimator
        self.n_jobs = n_jobs

    @if_delegate_has_method('estimator')
    def partial_fit(self, X, y, classes=None, sample_weight=None):
        """Incrementally fit the model to data.
        Fit a separate model for each output variable.

        Parameters
        ----------
        X : (sparse) array-like, shape (n_samples, n_features)
            Data.

        y : (sparse) array-like, shape (n_samples, n_outputs)
            Multi-output targets.

        classes : list of numpy arrays, shape (n_outputs)
            Each array is unique classes for one output in str/int
            Can be obtained by via
            ``[np.unique(y[:, i]) for i in range(y.shape[1])]``, where y is the
            target matrix of the entire dataset.
            This argument is required for the first call to partial_fit
            and can be omitted in the subsequent calls.
            Note that y doesn't need to contain all labels in `classes`.

        sample_weight : array-like, shape = (n_samples) or None
            Sample weights. If None, then samples are equally weighted.
            Only supported if the underlying regressor supports sample
            weights.

        Returns
        -------
        self : object
            Returns self.
        """
        X, y = check_X_y(X, y,
                         multi_output=True,
                         accept_sparse=True)

        if y.ndim == 1:
            raise ValueError("y must have at least two dimensions for "
                             "multi-output regression but has only one.")

        if (sample_weight is not None and
                not has_fit_parameter(self.estimator, 'sample_weight')):
            raise ValueError("Underlying estimator does not support"
                             " sample weights.")

        first_time = not hasattr(self, 'estimators_')

        self.estimators_ = Parallel(n_jobs=self.n_jobs)(
            delayed(_partial_fit_estimator)(
                self.estimators_[i] if not first_time else self.estimator,
                X, y[:, i],
                classes[i] if classes is not None else None,
                sample_weight, first_time) for i in range(y.shape[1]))
        return self

    def fit(self, X, y, sample_weight=None):
        """ Fit the model to data.
        Fit a separate model for each output variable.

        Parameters
        ----------
        X : (sparse) array-like, shape (n_samples, n_features)
            Data.

        y : (sparse) array-like, shape (n_samples, n_outputs)
            Multi-output targets. An indicator matrix turns on multilabel
            estimation.

        sample_weight : array-like, shape = (n_samples) or None
            Sample weights. If None, then samples are equally weighted.
            Only supported if the underlying regressor supports sample
            weights.

        Returns
        -------
        self : object
            Returns self.
        """

        if not hasattr(self.estimator, "fit"):
            raise ValueError("The base estimator should implement a fit method")

        X, y = check_X_y(X, y,
                         multi_output=True,
                         accept_sparse=True)

        if isinstance(self, ClassifierMixin):
            check_classification_targets(y)

        if y.ndim == 1:
            raise ValueError("y must have at least two dimensions for "
                             "multi-output regression but has only one.")

        if (sample_weight is not None and
                not has_fit_parameter(self.estimator, 'sample_weight')):
            raise ValueError("Underlying estimator does not support"
                             " sample weights.")

        self.estimators_ = Parallel(n_jobs=self.n_jobs)(
            delayed(_fit_estimator)(
                self.estimator, X, y[:, i], sample_weight)
            for i in range(y.shape[1]))
        return self

    def predict(self, X):
        """Predict multi-output variable using a model
         trained for each target variable.

        Parameters
        ----------
        X : (sparse) array-like, shape (n_samples, n_features)
            Data.

        Returns
        -------
        y : (sparse) array-like, shape (n_samples, n_outputs)
            Multi-output targets predicted across multiple predictors.
            Note: Separate models are generated for each predictor.
        """
        check_is_fitted(self, 'estimators_')
        if not hasattr(self.estimator, "predict"):
            raise ValueError("The base estimator should implement a predict method")

        X = check_array(X, accept_sparse=True)

        y = Parallel(n_jobs=self.n_jobs)(
            delayed(parallel_helper)(e, 'predict', X)
            for e in self.estimators_)

        return np.asarray(y).T


class MultiOutputRegressor(MultiOutputEstimator, RegressorMixin):
    """Multi target regression

    This strategy consists of fitting one regressor per target. This is a
    simple strategy for extending regressors that do not natively support
    multi-target regression.

    Parameters
    ----------
    estimator : estimator object
        An estimator object implementing `fit` and `predict`.

    n_jobs : int, optional, default=1
        The number of jobs to run in parallel for `fit`. If -1,
        then the number of jobs is set to the number of cores.
        When individual estimators are fast to train or predict
        using `n_jobs>1` can result in slower performance due
        to the overhead of spawning processes.
    """

    def __init__(self, estimator, n_jobs=1):
        super(MultiOutputRegressor, self).__init__(estimator, n_jobs)

    @if_delegate_has_method('estimator')
    def partial_fit(self, X, y, sample_weight=None):
        """Incrementally fit the model to data.
        Fit a separate model for each output variable.

        Parameters
        ----------
        X : (sparse) array-like, shape (n_samples, n_features)
            Data.

        y : (sparse) array-like, shape (n_samples, n_outputs)
            Multi-output targets.

        sample_weight : array-like, shape = (n_samples) or None
            Sample weights. If None, then samples are equally weighted.
            Only supported if the underlying regressor supports sample
            weights.

        Returns
        -------
        self : object
            Returns self.
        """
        super(MultiOutputRegressor, self).partial_fit(
            X, y, sample_weight=sample_weight)

    def score(self, X, y, sample_weight=None):
        """Returns the coefficient of determination R^2 of the prediction.

        The coefficient R^2 is defined as (1 - u/v), where u is the residual
        sum of squares ((y_true - y_pred) ** 2).sum() and v is the regression
        sum of squares ((y_true - y_true.mean()) ** 2).sum().
        Best possible score is 1.0 and it can be negative (because the
        model can be arbitrarily worse). A constant model that always
        predicts the expected value of y, disregarding the input features,
        would get a R^2 score of 0.0.

        Notes
        -----
        R^2 is calculated by weighting all the targets equally using
        `multioutput='uniform_average'`.

        Parameters
        ----------
        X : array-like, shape (n_samples, n_features)
            Test samples.

        y : array-like, shape (n_samples) or (n_samples, n_outputs)
            True values for X.

        sample_weight : array-like, shape [n_samples], optional
            Sample weights.

        Returns
        -------
        score : float
            R^2 of self.predict(X) wrt. y.
        """
        # XXX remove in 0.19 when r2_score default for multioutput changes
        from .metrics import r2_score
        return r2_score(y, self.predict(X), sample_weight=sample_weight,
                        multioutput='uniform_average')


class MultiOutputClassifier(MultiOutputEstimator, ClassifierMixin):
    """Multi target classification

    This strategy consists of fitting one classifier per target. This is a
    simple strategy for extending classifiers that do not natively support
    multi-target classification

    Parameters
    ----------
    estimator : estimator object
        An estimator object implementing `fit`, `score` and `predict_proba`.

    n_jobs : int, optional, default=1
        The number of jobs to use for the computation. If -1 all CPUs are used.
        If 1 is given, no parallel computing code is used at all, which is
        useful for debugging. For n_jobs below -1, (n_cpus + 1 + n_jobs) are
        used. Thus for n_jobs = -2, all CPUs but one are used.
        The number of jobs to use for the computation.
        It does each target variable in y in parallel.

    Attributes
    ----------
    estimators_ : list of ``n_output`` estimators
        Estimators used for predictions.
    """

    def __init__(self, estimator, n_jobs=1):
        super(MultiOutputClassifier, self).__init__(estimator, n_jobs)

    def predict_proba(self, X):
        """Probability estimates.
        Returns prediction probabilites for each class of each output.

        Parameters
        ----------
        X : array-like, shape (n_samples, n_features)
            Data

        Returns
        -------
        p : array of shape = [n_samples, n_classes], or a list of n_outputs \
            such arrays if n_outputs > 1.
            The class probabilities of the input samples. The order of the
            classes corresponds to that in the attribute `classes_`.
        """
        check_is_fitted(self, 'estimators_')
        if not hasattr(self.estimator, "predict_proba"):
            raise ValueError("The base estimator should implement"
                             "predict_proba method")

        results = [estimator.predict_proba(X) for estimator in
                   self.estimators_]
        return results

    def score(self, X, y):
        """"Returns the mean accuracy on the given test data and labels.

        Parameters
        ----------
        X : array-like, shape [n_samples, n_features]
            Test samples

        y : array-like, shape [n_samples, n_outputs]
            True values for X

        Returns
        -------
        scores : float
            accuracy_score of self.predict(X) versus y
        """
        check_is_fitted(self, 'estimators_')
        n_outputs_ = len(self.estimators_)
        if y.ndim == 1:
            raise ValueError("y must have at least two dimensions for "
                             "multi target classification but has only one")
        if y.shape[1] != n_outputs_:
            raise ValueError("The number of outputs of Y for fit {0} and"
                             " score {1} should be same".
                             format(n_outputs_, y.shape[1]))
        y_pred = self.predict(X)
        return np.mean(np.all(y == y_pred, axis=1))


<<<<<<< HEAD
class BaseChain(BaseEstimator):
    def __init__(self.base_estimator, order=None, cv=None, random_state=None):
=======
class ClassifierChain(BaseEstimator):
    """A multi-label model that arranges binary classifiers into a chain.

    Each model makes a prediction in the order specified by the chain using
    all of the available features provided to the model plus the predictions
    of models that are earlier in the chain.

    Parameters
    ----------
    base_estimator : estimator
        The base estimator from which the classifier chain is built.

    order : array-like, shape=[n_outputs] or 'random', optional
        By default the order will be determined by the order of columns in
        the label matrix Y.::

            order = [0, 1, 2, ..., Y.shape[1] - 1]

        The order of the chain can be explicitly set by providing a list of
        integers. For example, for a chain of length 5.::

            order = [1, 3, 2, 4, 0]

        means that the first model in the chain will make predictions for
        column 1 in the Y matrix, the second model will make predictions
        for column 3, etc.

        If order is 'random' a random ordering will be used.

    cv : int, cross-validation generator or an iterable, optional (
    default=None)
        Determines whether to use cross validated predictions or true
        labels for the results of previous estimators in the chain.
        If cv is None the true labels are used when fitting. Otherwise
        possible inputs for cv are:
            * integer, to specify the number of folds in a (Stratified)KFold,
            * An object to be used as a cross-validation generator.
            * An iterable yielding train, test splits.

    random_state : int, RandomState instance or None, optional (default=None)
        If int, random_state is the seed used by the random number generator;
        If RandomState instance, random_state is the random number generator;
        If None, the random number generator is the RandomState instance used
        by `np.random`.

        The random number generator is used to generate random chain orders.

    Attributes
    ----------
    classes_ : list
        A list of arrays of length ``len(estimators_)`` containing the
        class labels for each estimator in the chain.

    estimators_ : list
        A list of clones of base_estimator.

    order_ : list
        The order of labels in the classifier chain.

    References
    ----------
    Jesse Read, Bernhard Pfahringer, Geoff Holmes, Eibe Frank, "Classifier
    Chains for Multi-label Classification", 2009.

    """
    def __init__(self, base_estimator, order=None, cv=None, random_state=None):
>>>>>>> 74505c4e
        self.base_estimator = base_estimator
        self.order = order
        self.cv = cv
        self.random_state = random_state

    def fit(self, X, Y):
        """Fit the model to data matrix X and targets Y.

        Parameters
        ----------
        X : {array-like, sparse matrix}, shape (n_samples, n_features)
            The input data.
        Y : array-like, shape (n_samples, n_classes)
            The target values.

        Returns
        -------
        self : object
            Returns self.
        """
        X, Y = check_X_y(X, Y, multi_output=True, accept_sparse=True)

        random_state = check_random_state(self.random_state)
        check_array(X, accept_sparse=True)
        self.order_ = self.order
        if self.order_ is None:
            self.order_ = np.array(range(Y.shape[1]))
        elif isinstance(self.order_, str):
            if self.order_ == 'random':
                self.order_ = random_state.permutation(Y.shape[1])
        elif sorted(self.order_) != list(range(Y.shape[1])):
                raise ValueError("invalid order")

        self.estimators_ = [clone(self.base_estimator)
                            for _ in range(Y.shape[1])]

        self.classes_ = []

        if self.cv is None:
            Y_pred_chain = Y[:, self.order_]
            if sp.issparse(X):
                X_aug = sp.hstack((X, Y_pred_chain), format='lil')
                X_aug = X_aug.tocsr()
            else:
                X_aug = np.hstack((X, Y_pred_chain))

        elif sp.issparse(X):
            Y_pred_chain = sp.lil_matrix((X.shape[0], Y.shape[1]))
            X_aug = sp.hstack((X, Y_pred_chain), format='lil')

        else:
            Y_pred_chain = np.zeros((X.shape[0], Y.shape[1]))
            X_aug = np.hstack((X, Y_pred_chain))

        del Y_pred_chain

        for chain_idx, estimator in enumerate(self.estimators_):
            y = Y[:, self.order_[chain_idx]]
            estimator.fit(X_aug[:, :(X.shape[1] + chain_idx)], y)
            if self.cv is not None and chain_idx < len(self.estimators_) - 1:
                col_idx = X.shape[1] + chain_idx
                cv_result = cross_val_predict(
                    self.base_estimator, X_aug[:, :col_idx],
                    y=y, cv=self.cv)
                if sp.issparse(X_aug):
                    X_aug[:, col_idx] = np.expand_dims(cv_result, 1)
                else:
                    X_aug[:, col_idx] = cv_result

            self.classes_.append(estimator.classes_)
        return self

    def predict(self, X):
        """Predict on the data matrix X using the ClassifierChain model.

         Parameters
        ----------
        X : {array-like, sparse matrix}, shape (n_samples, n_features)
            The input data.
        Returns
        -------
        Y_pred : array-like, shape (n_samples, n_classes)
        The predicted values.

    """
        X = check_array(X, accept_sparse=True)
        Y_pred_chain = np.zeros((X.shape[0], len(self.estimators_)))
        for chain_idx, estimator in enumerate(self.estimators_):
            previous_predictions = Y_pred_chain[:, :chain_idx]
            if sp.issparse(X):
                if chain_idx == 0:
                    X_aug = X
                else:
                    X_aug = sp.hstack((X, previous_predictions))
            else:
                X_aug = np.hstack((X, previous_predictions))
            Y_pred_chain[:, chain_idx] = estimator.predict(X_aug)

        inv_order = np.empty_like(self.order_)
        inv_order[self.order_] = np.arange(len(self.order_))
        Y_pred = Y_pred_chain[:, inv_order]

        return Y_pred


class ClassifierChain(BaseChain):
    """A multi-label model that arranges binary classifiers into a chain.

    Each model makes a prediction in the order specified by the chain using
    all of the available features provided to the model plus the predictions
    of models that are earlier in the chain.

    Parameters
    ----------
    base_estimator : estimator
        The base estimator from which the classifier chain is built.

    order : array-like, shape=[n_outputs] or 'random', optional
        By default the order will be determined by the order of columns in
        the label matrix Y.::

            order = [0, 1, 2, ..., Y.shape[1] - 1]

        The order of the chain can be explicitly set by providing a list of
        integers. For example, for a chain of length 5.::

            order = [1, 3, 2, 4, 0]

        means that the first model in the chain will make predictions for
        column 1 in the Y matrix, the second model will make predictions
        for column 3, etc.

        If order is 'random' a random ordering will be used.

    cv : int, cross-validation generator or an iterable, optional (
    default=None)
        Determines whether to use cross validated predictions or true
        labels for the results of previous estimators in the chain.
        If cv is None the true labels are used when fitting. Otherwise
        possible inputs for cv are:
            * integer, to specify the number of folds in a (Stratified)KFold,
            * An object to be used as a cross-validation generator.
            * An iterable yielding train, test splits.

    random_state : int, RandomState instance or None, optional (default=None)
        If int, random_state is the seed used by the random number generator;
        If RandomState instance, random_state is the random number generator;
        If None, the random number generator is the RandomState instance used
        by `np.random`.

        The random number generator is used to generate random chain orders.

    Attributes
    ----------
    classes_ : list
        A list of arrays of length len(estimators_) containing the
        class labels for each estimator in the chain.

    estimators_ : list
        A list of clones of base_estimator.

    order_ : list
        The order of labels in the classifier chain.

    References
    ----------
    Jesse Read, Bernhard Pfahringer, Geoff Holmes, Eibe Frank, "Classifier
    Chains for Multi-label Classification", 2009.

    """

    @if_delegate_has_method('base_estimator')
    def predict_proba(self, X):
        """Predict probability estimates.

        By default the inputs to later models in a chain is the binary class
        predictions not the class probabilities. To use class probabilities
        as features in subsequent models set the cv property to be one of
        the allowed values other than None.

        Parameters
        ----------
        X : {array-like, sparse matrix}, shape (n_samples, n_features)

        Returns
        -------
        Y_prob : array-like, shape (n_samples, n_classes)
        """
        X = check_array(X, accept_sparse=True)
        Y_prob_chain = np.zeros((X.shape[0], len(self.estimators_)))
        Y_pred_chain = np.zeros((X.shape[0], len(self.estimators_)))
        for chain_idx, estimator in enumerate(self.estimators_):
            previous_predictions = Y_pred_chain[:, :chain_idx]
            if sp.issparse(X):
                X_aug = sp.hstack((X, previous_predictions))
            else:
                X_aug = np.hstack((X, previous_predictions))
            Y_prob_chain[:, chain_idx] = estimator.predict_proba(X_aug)[:, 1]
            Y_pred_chain[:, chain_idx] = estimator.predict(X_aug)
        inv_order = np.empty_like(self.order_)
        inv_order[self.order_] = np.arange(len(self.order_))
        Y_prob = Y_prob_chain[:, inv_order]

        return Y_prob

    @if_delegate_has_method('base_estimator')
    def decision_function(self, X):
        """Evaluate the decision_function of the models in the chain.

        Parameters
        ----------
        X : array-like, shape (n_samples, n_features)

        Returns
        -------
        Y_decision : array-like, shape (n_samples, n_classes )
            Returns the decision function of the sample for each model
            in the chain.
        """
        Y_decision_chain = np.zeros((X.shape[0], len(self.estimators_)))
        Y_pred_chain = np.zeros((X.shape[0], len(self.estimators_)))
        for chain_idx, estimator in enumerate(self.estimators_):
            previous_predictions = Y_pred_chain[:, :chain_idx]
            if sp.issparse(X):
                X_aug = sp.hstack((X, previous_predictions))
            else:
                X_aug = np.hstack((X, previous_predictions))
            Y_decision_chain[:, chain_idx] = estimator.decision_function(X_aug)
            Y_pred_chain[:, chain_idx] = estimator.predict(X_aug)

        inv_order = np.empty_like(self.order_)
        inv_order[self.order_] = np.arange(len(self.order_))
        Y_decision = Y_decision_chain[:, inv_order]

        return Y_decision


class RegressorChain(BaseChain):
    """A multi-label model that arranges regressions into a chain.

    Each model makes a prediction in the order specified by the chain using
    all of the available features provided to the model plus the predictions
    of models that are earlier in the chain.

    Parameters
    ----------
    base_estimator : estimator
        The base estimator from which the classifier chain is built.

    order : array-like, shape=[n_outputs] or 'random', optional
        By default the order will be determined by the order of columns in
        the label matrix Y.::

            order = [0, 1, 2, ..., Y.shape[1] - 1]

        The order of the chain can be explicitly set by providing a list of
        integers. For example, for a chain of length 5.::

            order = [1, 3, 2, 4, 0]

        means that the first model in the chain will make predictions for
        column 1 in the Y matrix, the second model will make predictions
        for column 3, etc.

        If order is 'random' a random ordering will be used.

    cv : int, cross-validation generator or an iterable, optional (
    default=None)
        Determines whether to use cross validated predictions or true
        labels for the results of previous estimators in the chain.
        If cv is None the true labels are used when fitting. Otherwise
        possible inputs for cv are:
            * integer, to specify the number of folds in a (Stratified)KFold,
            * An object to be used as a cross-validation generator.
            * An iterable yielding train, test splits.

    random_state : int, RandomState instance or None, optional (default=None)
        If int, random_state is the seed used by the random number generator;
        If RandomState instance, random_state is the random number generator;
        If None, the random number generator is the RandomState instance used
        by `np.random`.

        The random number generator is used to generate random chain orders.

    Attributes
    ----------
    estimators_ : list
        A list of clones of base_estimator.

    order_ : list
        The order of labels in the classifier chain.

    """<|MERGE_RESOLUTION|>--- conflicted
+++ resolved
@@ -368,77 +368,8 @@
         return np.mean(np.all(y == y_pred, axis=1))
 
 
-<<<<<<< HEAD
 class BaseChain(BaseEstimator):
-    def __init__(self.base_estimator, order=None, cv=None, random_state=None):
-=======
-class ClassifierChain(BaseEstimator):
-    """A multi-label model that arranges binary classifiers into a chain.
-
-    Each model makes a prediction in the order specified by the chain using
-    all of the available features provided to the model plus the predictions
-    of models that are earlier in the chain.
-
-    Parameters
-    ----------
-    base_estimator : estimator
-        The base estimator from which the classifier chain is built.
-
-    order : array-like, shape=[n_outputs] or 'random', optional
-        By default the order will be determined by the order of columns in
-        the label matrix Y.::
-
-            order = [0, 1, 2, ..., Y.shape[1] - 1]
-
-        The order of the chain can be explicitly set by providing a list of
-        integers. For example, for a chain of length 5.::
-
-            order = [1, 3, 2, 4, 0]
-
-        means that the first model in the chain will make predictions for
-        column 1 in the Y matrix, the second model will make predictions
-        for column 3, etc.
-
-        If order is 'random' a random ordering will be used.
-
-    cv : int, cross-validation generator or an iterable, optional (
-    default=None)
-        Determines whether to use cross validated predictions or true
-        labels for the results of previous estimators in the chain.
-        If cv is None the true labels are used when fitting. Otherwise
-        possible inputs for cv are:
-            * integer, to specify the number of folds in a (Stratified)KFold,
-            * An object to be used as a cross-validation generator.
-            * An iterable yielding train, test splits.
-
-    random_state : int, RandomState instance or None, optional (default=None)
-        If int, random_state is the seed used by the random number generator;
-        If RandomState instance, random_state is the random number generator;
-        If None, the random number generator is the RandomState instance used
-        by `np.random`.
-
-        The random number generator is used to generate random chain orders.
-
-    Attributes
-    ----------
-    classes_ : list
-        A list of arrays of length ``len(estimators_)`` containing the
-        class labels for each estimator in the chain.
-
-    estimators_ : list
-        A list of clones of base_estimator.
-
-    order_ : list
-        The order of labels in the classifier chain.
-
-    References
-    ----------
-    Jesse Read, Bernhard Pfahringer, Geoff Holmes, Eibe Frank, "Classifier
-    Chains for Multi-label Classification", 2009.
-
-    """
     def __init__(self, base_estimator, order=None, cv=None, random_state=None):
->>>>>>> 74505c4e
         self.base_estimator = base_estimator
         self.order = order
         self.cv = cv
@@ -594,7 +525,7 @@
     Attributes
     ----------
     classes_ : list
-        A list of arrays of length len(estimators_) containing the
+        A list of arrays of length ``len(estimators_)`` containing the
         class labels for each estimator in the chain.
 
     estimators_ : list
