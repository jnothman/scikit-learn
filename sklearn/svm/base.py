--- conflicted
+++ resolved
@@ -195,17 +195,13 @@
             shrinking=self.shrinking, tol=self.tol, cache_size=self.cache_size,
             coef0=self.coef0, gamma=self.gamma, epsilon=epsilon)
 
-<<<<<<< HEAD
-    def _sparse_fit(self, X, y, sample_weight=None):
-=======
         # In binary case, we need to flip the sign of coef, intercept and
         # decision function. Use self._intercept_ internally.
         self._intercept_ = self.intercept_.copy()
         if len(self.label_) == 2 and self.impl != 'one_class':
             self.intercept_ *= -1
 
-    def _sparse_fit(self, X, y, class_weight=None, sample_weight=None):
->>>>>>> 9c6e0445
+    def _sparse_fit(self, X, y, sample_weight=None):
         """
         Fit the SVM model according to the given training data and parameters.
 
